from lsst.qserv.admin import commons, const
import logging
import os
import tempfile

class DataReader():

    def __init__(self, data_dir_name, data_name=None):
        self.log = logging.getLogger()
        self.dataDirName = data_dir_name
        self.dataName = data_name
        self.dataConfig = dict()

        self.tables = []

    def readInputData(self):
        self.analyze()
        self.readTableList()
        #self.setMetaFileLocation()

    def analyze(self):

        #self.dataConfig['Object']['ra-column'] = schemaDict['Object'].indexOf("`ra_PS`")
        #self.dataConfig['Object']['decl-column'] = schemaDict['Object'].indexOf("`decl_PS`")
        #self.dataConfig['Object']['chunk-column-id'] = schemaDict['Object'].indexOf("`chunkId`")

        # TODO : use meta service instead of hard-coded parameters
        self.log.debug("DataReader.analyze() : Data name is : %s" %self.dataName )

        self.dataConfig['sql-views'] = []
<<<<<<< HEAD
        self.dataConfig['data-name']=self.dataName

        if self.dataName=="case01":
=======
        self.dataConfig['meta-extension']='.params'        

        if self.dataName=="case01":

>>>>>>> 459fb1d0
            self.dataConfig['partitionned-tables'] = ["Object", "Source"]

            """ Fill column position (zero-based index) """
            self.dataConfig['Object']=dict()
            self.dataConfig['Source']=dict()

            self.dataConfig['schema-extension']='.schema'
            self.dataConfig['data-extension']='.tsv'
            self.dataConfig['zip-extension']='.gz'
            self.dataConfig['delimiter']='\t'

<<<<<<< HEAD
            # TODO : read from QMS db.params file
            self.dataConfig['num-stripes'] = 85
            self.dataConfig['num-substripes'] = 12

=======
>>>>>>> 459fb1d0
            self.dataConfig['Object']['ra-column'] = 2
            self.dataConfig['Object']['decl-column'] = 4
            self.dataConfig['Object']['chunk-column-id'] = 227

            self.dataConfig['Source']['ra-column'] = 33
            self.dataConfig['Source']['decl-column'] = 34

            # chunkId and subChunkId will be added
            self.dataConfig['Source']['chunk-column-id'] = None

<<<<<<< HEAD
=======
            # for QMS
            self.dataConfig['num-stripes'] = 85
            self.dataConfig['num-substripes'] = 12
            self.dataConfig['Object']['objIdColName'] =  "objectId",
            self.dataConfig['Object']['thetaColName'] = 'decl_PS'
            self.dataConfig['Object']['phiColName'] = 'ra_PS'
            self.dataConfig['Object']['overlap'] = 0.025
            # TODO use in qservdataloader
            self.dataConfig['Object']['logicalPart'] = 1
            self.dataConfig['Object']['physChunking'] = 0x0021

            self.dataConfig['Source']['objIdColName'] =  "objectId",
            # raObject and declObject management ?
            self.dataConfig['Source']['thetaColName'] = 'declObject'
            self.dataConfig['Source']['phiColName'] = 'raObject'
            self.dataConfig['Source']['overlap'] = 0.025
            self.dataConfig['Source']['logicalPart'] = 1
            self.dataConfig['Source']['physChunking'] = 0x0021


>>>>>>> 459fb1d0
            self.log.debug("Data configuration : %s" % self.dataConfig)

        # for PT1.1
        elif self.dataName=="case02":

            self.dataConfig['partitionned-tables'] = ["Object", "Source"]

            """ Fill column position (zero-based index) """
            self.dataConfig['Object']=dict()
            self.dataConfig['Source']=dict()

            self.dataConfig['schema-extension']='.sql'
            self.dataConfig['data-extension']='.txt'
            self.dataConfig['zip-extension']='.gz'
            self.dataConfig['delimiter']=','

            # TODO : read from QMS db.params file
            self.dataConfig['num-stripes'] = 85
            self.dataConfig['num-substripes'] = 12

            self.dataConfig['Object']['ra-column'] = 2
            self.dataConfig['Object']['decl-column'] = 4
            self.dataConfig['Object']['chunk-column-id'] = 225

            self.dataConfig['Source']['ra-column'] = 32
            self.dataConfig['Source']['decl-column'] = 33
            # chunkId and subChunkId will be added
            self.dataConfig['Source']['chunk-column-id'] = None

<<<<<<< HEAD
=======
            # for QMS
            self.dataConfig['num-stripes'] = 85
            self.dataConfig['num-substripes'] = 12
            self.dataConfig['Object']['objIdColName'] =  "objectId",
            self.dataConfig['Object']['thetaColName'] = 'decl_PS'
            self.dataConfig['Object']['phiColName'] = 'ra_PS'
            self.dataConfig['Object']['overlap'] = 0.025
            # TODO use in qservdataloader
            self.dataConfig['Object']['logicalPart'] = 1
            self.dataConfig['Object']['physChunking'] = 0x0021

            self.dataConfig['Source']['objIdColName'] =  "objectId",
            # raObject and declObject management ?
            self.dataConfig['Source']['thetaColName'] = 'declObject'
            self.dataConfig['Source']['phiColName'] = 'raObject'
            self.dataConfig['Source']['overlap'] = 0.025
            self.dataConfig['Source']['logicalPart'] = 1
            self.dataConfig['Source']['physChunking'] = 0x0021
>>>>>>> 459fb1d0

            self.log.debug("Data configuration : %s" % self.dataConfig)


        # for W13
        elif self.dataName=="case03":

            self.dataConfig['partitionned-tables'] = ["AvgForcedPhot",
                                                "AvgForcedPhotYearly",
                                                "RefObject",
                                                "RunDeepSource",
                                                "RunDeepForcedSource"]

            for table in self.dataConfig['partitionned-tables']:
                self.dataConfig[table]=dict()
                # chunkId and subChunkId will be added
                self.dataConfig[table]['chunk-column-id'] = None

            self.dataConfig['schema-extension']='.sql'
            self.dataConfig['data-extension']='.txt'
            self.dataConfig['zip-extension']='.gz'
            self.dataConfig['delimiter']=','

            # TODO : read from QMS db.params file
            self.dataConfig['num-stripes'] = 85
            self.dataConfig['num-substripes'] = 12

            self.dataConfig['AvgForcedPhot']['ra-column'] = 1
            self.dataConfig['AvgForcedPhot']['decl-column'] = 2

            self.dataConfig['AvgForcedPhotYearly']['ra-column'] = 2
            self.dataConfig['AvgForcedPhotYearly']['decl-column'] = 3
<<<<<<< HEAD

=======
 
>>>>>>> 459fb1d0
            self.dataConfig['RefObject']['ra-column'] = 12
            self.dataConfig['RefObject']['decl-column'] = 13

            self.dataConfig['RunDeepSource']['ra-column'] = 1
            self.dataConfig['RunDeepSource']['decl-column'] = 2

            self.dataConfig['RunDeepForcedSource']['ra-column'] = 1
            self.dataConfig['RunDeepForcedSource']['decl-column'] = 2

            self.tables=['Science_Ccd_Exposure_Metadata_coadd_r', 'AvgForcedPhotYearly', 'Science_Ccd_Exposure_Metadata', 'RunDeepSource',  'RunDeepForcedSource', 'DeepForcedSource', 'ZZZ_Db_Description', 'RefObject', 'RefDeepSrcMatch', 'Science_Ccd_Exposure_coadd_r', 'Science_Ccd_Exposure', 'AvgForcedPhot', 'DeepCoadd_To_Htm10', 'Science_Ccd_Exposure_To_Htm10_coadd_r', 'LeapSeconds', 'DeepCoadd', 'DeepCoadd_Metadata', 'DeepSource', 'Filter']

            self.dataConfig['sql-views'] = ['DeepForcedSource','DeepSource']

        # for PT1.2
        elif self.dataName=="case04":

            self.dataConfig['partitionned-tables'] = ["Object", "Source"]
<<<<<<< HEAD

            """ Fill column position (zero-based index) """
            self.dataConfig['Object']=dict()
            self.dataConfig['Source']=dict()

=======
 
            """ Fill column position (zero-based index) """
            self.dataConfig['Object']=dict()
            self.dataConfig['Source']=dict() 
 
>>>>>>> 459fb1d0
            self.dataConfig['schema-extension']='.schema'
            self.dataConfig['data-extension']='.csv'
            self.dataConfig['zip-extension']='.gz'
            self.dataConfig['delimiter']=','
<<<<<<< HEAD

=======
 
>>>>>>> 459fb1d0
            self.dataConfig['Object']['ra-fieldname'] = "ra_PS"
            self.dataConfig['Object']['decl-fieldname'] = "decl_PS"
            self.dataConfig['Source']['ra-fieldname'] = "ra"
            self.dataConfig['Source']['decl-fieldname'] = "decl"

            self.dataConfig['Object']['ra-column'] = 2
            self.dataConfig['Object']['decl-column'] = 4
            self.dataConfig['Object']['chunk-column-id'] = 227

            # self.dataConfig['Source']['ra-column'] = 7
            # self.dataConfig['Source']['decl-column'] = 10
<<<<<<< HEAD

=======
 
>>>>>>> 459fb1d0
            self.dataConfig['Source']['ra-column'] = 33
            self.dataConfig['Source']['decl-column'] = 34

            # chunkId and subChunkId will be added
            self.dataConfig['Source']['chunk-column-id'] = None

        # for duplicated/replicated PT1.2
        elif self.dataName=="case05":

            self.dataConfig['partitionned-tables'] = ["Object", "Source"]

            """ Fill column position (zero-based index) """
            self.dataConfig['Object']=dict()
<<<<<<< HEAD
            self.dataConfig['Source']=dict()

=======
            self.dataConfig['Source']=dict() 
         
>>>>>>> 459fb1d0
            self.dataConfig['schema-extension']='.schema'
            self.dataConfig['data-extension']='.csv'
            self.dataConfig['zip-extension']='.gz'
            self.dataConfig['delimiter']=','

            self.dataConfig['Duplication'] = True
            self.dataConfig['nbNodes'] = 300
            self.dataConfig['currentNodeID'] = 42
            self.dataConfig['dataDirName'] = self.dataDirName

            self.dataConfig['Object']['ra-fieldname'] = "ra_PS"
            self.dataConfig['Object']['decl-fieldname'] = "decl_PS"
            self.dataConfig['Source']['ra-fieldname'] = "ra"
            self.dataConfig['Source']['decl-fieldname'] = "decl"

            self.dataConfig['Object']['ra-column'] = 2
            self.dataConfig['Object']['decl-column'] = 4
            self.dataConfig['Object']['chunk-column-id'] = 227

            # self.dataConfig['Source']['ra-column'] = 7
            # self.dataConfig['Source']['decl-column'] = 10

            self.dataConfig['Source']['ra-column'] = 33
            self.dataConfig['Source']['decl-column'] = 34

            # chunkId and subChunkId will be added
            self.dataConfig['Source']['chunk-column-id'] = None


    def readTableList(self):
        files = os.listdir(self.dataDirName)
        if self.tables==[]:
            for f in files:
                filename, fileext = os.path.splitext(f)
                if fileext == self.dataConfig['schema-extension']:
                    self.tables.append(filename)
        self.log.debug("%s.readTableList() found : %s" %  (self.__class__.__name__, self.tables))

    #def setMetaFileLocation(self):
    #    for table_name in self.tables:
    #        prefix = os.path.join(self.dataDirName, table_name)
    #        self.dataConfig[table_name]['meta-file']=  prefix + self.dataConfig['meta-extension']


    def getSchemaAndDataFilenames(self, table_name):
        zipped_data_filename = None
        data_filename = None
        if table_name in self.tables:
            prefix = os.path.join(self.dataDirName, table_name)
            schema_filename = prefix + self.dataConfig['schema-extension']
            if table_name not in self.dataConfig['sql-views']:
                if self.dataConfig['zip-extension'] is not None:
                    zipped_data_filename = prefix + self.dataConfig['data-extension'] + self.dataConfig['zip-extension']
                else:
                    data_filename = prefix + self.dataConfig['data-extension']
            return (schema_filename, data_filename, zipped_data_filename)
        else:
            raise Exception, "%s.getDataFiles(): '%s' table isn't described in input data" %  (self.__class__.__name__, table_name)
<|MERGE_RESOLUTION|>--- conflicted
+++ resolved
@@ -28,17 +28,11 @@
         self.log.debug("DataReader.analyze() : Data name is : %s" %self.dataName )
 
         self.dataConfig['sql-views'] = []
-<<<<<<< HEAD
+        self.dataConfig['partitioned-sql-views'] = []
         self.dataConfig['data-name']=self.dataName
 
         if self.dataName=="case01":
-=======
-        self.dataConfig['meta-extension']='.params'        
-
-        if self.dataName=="case01":
-
->>>>>>> 459fb1d0
-            self.dataConfig['partitionned-tables'] = ["Object", "Source"]
+            self.dataConfig['partitioned-tables'] = ["Object", "Source"]
 
             """ Fill column position (zero-based index) """
             self.dataConfig['Object']=dict()
@@ -49,13 +43,10 @@
             self.dataConfig['zip-extension']='.gz'
             self.dataConfig['delimiter']='\t'
 
-<<<<<<< HEAD
             # TODO : read from QMS db.params file
             self.dataConfig['num-stripes'] = 85
             self.dataConfig['num-substripes'] = 12
 
-=======
->>>>>>> 459fb1d0
             self.dataConfig['Object']['ra-column'] = 2
             self.dataConfig['Object']['decl-column'] = 4
             self.dataConfig['Object']['chunk-column-id'] = 227
@@ -66,35 +57,12 @@
             # chunkId and subChunkId will be added
             self.dataConfig['Source']['chunk-column-id'] = None
 
-<<<<<<< HEAD
-=======
-            # for QMS
-            self.dataConfig['num-stripes'] = 85
-            self.dataConfig['num-substripes'] = 12
-            self.dataConfig['Object']['objIdColName'] =  "objectId",
-            self.dataConfig['Object']['thetaColName'] = 'decl_PS'
-            self.dataConfig['Object']['phiColName'] = 'ra_PS'
-            self.dataConfig['Object']['overlap'] = 0.025
-            # TODO use in qservdataloader
-            self.dataConfig['Object']['logicalPart'] = 1
-            self.dataConfig['Object']['physChunking'] = 0x0021
-
-            self.dataConfig['Source']['objIdColName'] =  "objectId",
-            # raObject and declObject management ?
-            self.dataConfig['Source']['thetaColName'] = 'declObject'
-            self.dataConfig['Source']['phiColName'] = 'raObject'
-            self.dataConfig['Source']['overlap'] = 0.025
-            self.dataConfig['Source']['logicalPart'] = 1
-            self.dataConfig['Source']['physChunking'] = 0x0021
-
-
->>>>>>> 459fb1d0
             self.log.debug("Data configuration : %s" % self.dataConfig)
 
         # for PT1.1
         elif self.dataName=="case02":
 
-            self.dataConfig['partitionned-tables'] = ["Object", "Source"]
+            self.dataConfig['partitioned-tables'] = ["Object", "Source"]
 
             """ Fill column position (zero-based index) """
             self.dataConfig['Object']=dict()
@@ -118,27 +86,6 @@
             # chunkId and subChunkId will be added
             self.dataConfig['Source']['chunk-column-id'] = None
 
-<<<<<<< HEAD
-=======
-            # for QMS
-            self.dataConfig['num-stripes'] = 85
-            self.dataConfig['num-substripes'] = 12
-            self.dataConfig['Object']['objIdColName'] =  "objectId",
-            self.dataConfig['Object']['thetaColName'] = 'decl_PS'
-            self.dataConfig['Object']['phiColName'] = 'ra_PS'
-            self.dataConfig['Object']['overlap'] = 0.025
-            # TODO use in qservdataloader
-            self.dataConfig['Object']['logicalPart'] = 1
-            self.dataConfig['Object']['physChunking'] = 0x0021
-
-            self.dataConfig['Source']['objIdColName'] =  "objectId",
-            # raObject and declObject management ?
-            self.dataConfig['Source']['thetaColName'] = 'declObject'
-            self.dataConfig['Source']['phiColName'] = 'raObject'
-            self.dataConfig['Source']['overlap'] = 0.025
-            self.dataConfig['Source']['logicalPart'] = 1
-            self.dataConfig['Source']['physChunking'] = 0x0021
->>>>>>> 459fb1d0
 
             self.log.debug("Data configuration : %s" % self.dataConfig)
 
@@ -146,13 +93,20 @@
         # for W13
         elif self.dataName=="case03":
 
-            self.dataConfig['partitionned-tables'] = ["AvgForcedPhot",
+            # TODO next params should be deduced from meta files
+            self.tables=['Science_Ccd_Exposure_Metadata_coadd_r', 'AvgForcedPhotYearly', 'Science_Ccd_Exposure_Metadata', 'RunDeepSource',  'RunDeepForcedSource', 'DeepForcedSource', 'ZZZ_Db_Description', 'RefObject', 'RefDeepSrcMatch', 'Science_Ccd_Exposure_coadd_r', 'Science_Ccd_Exposure', 'AvgForcedPhot', 'DeepCoadd_To_Htm10', 'Science_Ccd_Exposure_To_Htm10_coadd_r', 'LeapSeconds', 'DeepCoadd', 'DeepCoadd_Metadata', 'DeepSource', 'Filter']
+
+            self.dataConfig['sql-views'] = ['DeepForcedSource','DeepSource']
+            
+            self.dataConfig['partitioned-tables'] = ["AvgForcedPhot",
                                                 "AvgForcedPhotYearly",
                                                 "RefObject",
                                                 "RunDeepSource",
                                                 "RunDeepForcedSource"]
-
-            for table in self.dataConfig['partitionned-tables']:
+            
+            self.dataConfig['partitioned-sql-views'] = ['DeepForcedSource','DeepSource']
+
+            for table in self.dataConfig['partitioned-tables']:
                 self.dataConfig[table]=dict()
                 # chunkId and subChunkId will be added
                 self.dataConfig[table]['chunk-column-id'] = None
@@ -171,11 +125,7 @@
 
             self.dataConfig['AvgForcedPhotYearly']['ra-column'] = 2
             self.dataConfig['AvgForcedPhotYearly']['decl-column'] = 3
-<<<<<<< HEAD
-
-=======
- 
->>>>>>> 459fb1d0
+
             self.dataConfig['RefObject']['ra-column'] = 12
             self.dataConfig['RefObject']['decl-column'] = 13
 
@@ -185,36 +135,21 @@
             self.dataConfig['RunDeepForcedSource']['ra-column'] = 1
             self.dataConfig['RunDeepForcedSource']['decl-column'] = 2
 
-            self.tables=['Science_Ccd_Exposure_Metadata_coadd_r', 'AvgForcedPhotYearly', 'Science_Ccd_Exposure_Metadata', 'RunDeepSource',  'RunDeepForcedSource', 'DeepForcedSource', 'ZZZ_Db_Description', 'RefObject', 'RefDeepSrcMatch', 'Science_Ccd_Exposure_coadd_r', 'Science_Ccd_Exposure', 'AvgForcedPhot', 'DeepCoadd_To_Htm10', 'Science_Ccd_Exposure_To_Htm10_coadd_r', 'LeapSeconds', 'DeepCoadd', 'DeepCoadd_Metadata', 'DeepSource', 'Filter']
-
-            self.dataConfig['sql-views'] = ['DeepForcedSource','DeepSource']
 
         # for PT1.2
         elif self.dataName=="case04":
 
-            self.dataConfig['partitionned-tables'] = ["Object", "Source"]
-<<<<<<< HEAD
-
-            """ Fill column position (zero-based index) """
-            self.dataConfig['Object']=dict()
-            self.dataConfig['Source']=dict()
-
-=======
- 
-            """ Fill column position (zero-based index) """
-            self.dataConfig['Object']=dict()
-            self.dataConfig['Source']=dict() 
- 
->>>>>>> 459fb1d0
+            self.dataConfig['partitioned-tables'] = ["Object", "Source"]
+
+            """ Fill column position (zero-based index) """
+            self.dataConfig['Object']=dict()
+            self.dataConfig['Source']=dict()
+
             self.dataConfig['schema-extension']='.schema'
             self.dataConfig['data-extension']='.csv'
             self.dataConfig['zip-extension']='.gz'
             self.dataConfig['delimiter']=','
-<<<<<<< HEAD
-
-=======
- 
->>>>>>> 459fb1d0
+
             self.dataConfig['Object']['ra-fieldname'] = "ra_PS"
             self.dataConfig['Object']['decl-fieldname'] = "decl_PS"
             self.dataConfig['Source']['ra-fieldname'] = "ra"
@@ -226,11 +161,7 @@
 
             # self.dataConfig['Source']['ra-column'] = 7
             # self.dataConfig['Source']['decl-column'] = 10
-<<<<<<< HEAD
-
-=======
- 
->>>>>>> 459fb1d0
+
             self.dataConfig['Source']['ra-column'] = 33
             self.dataConfig['Source']['decl-column'] = 34
 
@@ -240,17 +171,12 @@
         # for duplicated/replicated PT1.2
         elif self.dataName=="case05":
 
-            self.dataConfig['partitionned-tables'] = ["Object", "Source"]
-
-            """ Fill column position (zero-based index) """
-            self.dataConfig['Object']=dict()
-<<<<<<< HEAD
-            self.dataConfig['Source']=dict()
-
-=======
-            self.dataConfig['Source']=dict() 
-         
->>>>>>> 459fb1d0
+            self.dataConfig['partitioned-tables'] = ["Object", "Source"]
+
+            """ Fill column position (zero-based index) """
+            self.dataConfig['Object']=dict()
+            self.dataConfig['Source']=dict()
+
             self.dataConfig['schema-extension']='.schema'
             self.dataConfig['data-extension']='.csv'
             self.dataConfig['zip-extension']='.gz'
