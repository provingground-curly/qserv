--- conflicted
+++ resolved
@@ -403,21 +403,15 @@
                 # password for root@127.0.0.1 won't be updated with next command.
 		# run_command("mysqladmin -S $install_dir/var/lib/mysql/mysql.sock -u root password '$db_pass'", $quiet);
 		# run_command("mysqladmin -h $qserv_master -P$mysql_port -u root password '$db_pass'", $quiet);
-<<<<<<< HEAD
-		run_command("cp $templates_dir/tmp/mysql-password.sql.tpl $install_dir/tmp/mysql-password.sql");
+		
+                run_command("cp $templates_dir/tmp/mysql-password.sql.tpl $install_dir/tmp/mysql-password.sql");
 		run_command("perl -pi -e \"s,<MYSQL_PASSWORD>,$db_pass,\" $install_dir/tmp/mysql-password.sql", $quiet);
 		run_command("$install_dir/bin/mysql -S $install_dir/var/lib/mysql/mysql.sock -u root < $install_dir/tmp/mysql-password.sql");
 		run_command("rm $install_dir/tmp/mysql-password.sql");
-=======
-		run_command("cp $templates_dir/mysql-password.sql.tpl $install_dir/etc/mysql-password.sql");
-		run_command("perl -pi -e \"s,<MYSQL_PASSWORD>,$db_pass,\" $install_dir/etc/mysql-password.sql", $quiet);
-		run_command("$install_dir/bin/mysql -S $install_dir/var/lib/mysql/mysql.sock -u root < $install_dir/etc/mysql-password.sql");
-		run_command("rm $install_dir/etc/mysql-password.sql");
 
                 # qservMeta database creation
                 run_command("$install_dir/bin/mysql -u root -p'$db_pass' -S $install_dir/var/lib/mysql/mysql.sock -u root <  $templates_dir/qservmeta.sql");
                 
->>>>>>> 8e031b8b
 		# shutdown mysql
 		run_command("$install_dir/bin/mysqladmin -S $install_dir/var/lib/mysql/mysql.sock shutdown -u root -p'$db_pass'", $quiet);
 	}
