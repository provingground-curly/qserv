#!/usr/bin/env bash

BASEDIR=$(dirname $0)
source ${BASEDIR}/setup.sh
if [ -n "${SETUP}" ]
then
    exit 1
fi

while [ $# -gt 0 ]; do
    case "$1" in
        --force) FORCE_INSTALL=1; shift;;
        *)  break;;
    esac
    shift
done

MSG_ABORT="Aborting installation."

if [ ! -d ${INSTALL_DIR} ]
then   
    echo "Install directory (${INSTALL_DIR}) doesn't exists."
    mkdir -p ${INSTALL_DIR} || {
        echo "Unable to create install directory (${INSTALL_DIR}). ${MSG_ABORT}">&2
        exit 1
    }
elif [ ! -w ${INSTALL_DIR} ]
then   
    echo "Cannot write in ${INSTALL_DIR}: Permission denied. ${MSG_ABORT}" >&2
    exit 1
fi

INSTALL_DIR_INODES=$(find ${INSTALL_DIR} -mindepth 1 -maxdepth 1  -not -name "newinstall-qserv-*.sh" -not -name ".qserv_install_scripts")
if [ -n "${INSTALL_DIR_INODES}" ]; then
    if [ ${FORCE_INSTALL} ]; then
        echo "Erasing existing Qserv install"
        chmod -R u+rwx ${INSTALL_DIR}/*
        find ${INSTALL_DIR}/* -not -name "newinstall-qserv-*.sh" -not -name ".qserv_install_scripts" -delete
    else
        echo "Install directory (${INSTALL_DIR}) has to be empty. ${MSG_ABORT}" >&2
        echo "Please remove :" >&2
        echo "$INSTALL_DIR_INODES" >&2
        exit 2
    fi 
fi

eups_install

# install git latest version
source "${INSTALL_DIR}/eups/bin/setups.sh"

# If you don't have git > v1.8.4, do:
<<<<<<< HEAD
eups distrib install git --repository="http://lsst-web.ncsa.illinois.edu/~mjuric/pkgs" &&
setup git ||
{
    echo "Unable to install git. ${MSG_ABORT}" >&2
    exit 2
}
=======
eups distrib install git --repository="${EUPS_PKGROOT_LSST}"
setup git
>>>>>>> f4781792

# Needed to build db package
#
# Try to use system python, if a compatible version is available
#
CHECK_SYSTEM_PYTHON='import sys; exit(1) if sys.version_info < (2, 4) or sys.version_info > (2, 8) else exit(0)'
python -c "$CHECK_SYSTEM_PYTHON"
retcode=$?
if [ $retcode == 0 ]
then 
    echo "Detected Qserv-compatible sytem python version; will use it."
    EUPS_PYTHON=$EUPS_PATH/$(eups flavor)/python/system
    mkdir -p $EUPS_PYTHON/ups
    eups declare python system -r $EUPS_PYTHON -m none
    cat >> $EUPS_PATH/site/manifest.remap <<-EOF
python  system
EOF
else
    echo "Qserv depends on system python 2.6 or 2.7. Please install it. ${MSG_ABORT}" >&2
    exit 2  
fi    
#
# Try to use system scons, if a compatible version is available
#
# TODO check for 2.1.0
#if which scons 
#then 
#    PRODUCT=scons
#    echo "Detected Qserv-compatible sytem ${PRODUCT} version; will use it."
#    EUPS_PRODUCT_PATH=${EUPS_PATH}/$(eups flavor)/${PRODUCT}/system
#    mkdir -p $EUPS_PRODUCT_PATH/ups
#    eups declare ${PRODUCT} system -r $EUPS_PRODUCT_PATH -m none
#    cat >> $EUPS_PATH/site/manifest.remap <<-EOF
#${PRODUCT}  system
#EOF
#else
#    echo "Qserv depends on system ${PRODUCT} 1.6. Please install it. ${MSG_ABORT}" >&2
#    exit 2  
#fi    
eups distrib install sconsUtils --repository="http://lsst-web.ncsa.illinois.edu/~mjuric/pkgs" &&
setup sconsUtils ||
{
    echo "Unable to install sconsUtils. ${MSG_ABORT}" >&2
    exit 2
}


echo "Installing Qserv in ${INSTALL_DIR}"

#
# Try to use system numpy, if a compatible version is available
#
CHECK_NUMPY='import numpy'
python -c "$CHECK_NUMPY" && {
    if [ $(eups list python --version) == 'system' ]
    then    
        SYSPATH=`python -c "import inspect,sys, numpy; modulepath=inspect.getfile(numpy); paths=[path for path in sys.path if modulepath.startswith(path)]; print sorted(paths)[-1]"`
        [ -d ${SYSPATH} ] || {
            echo "Unable to detect system numpy PYTHONPATH. ${MSG_ABORT}" >&2
            exit 2
        }
        echo "Detected Qserv-compatible sytem numpy version in ${SYSPATH}; will use it."
        EUPS_NUMPY=$EUPS_PATH/$(eups flavor)/numpy/system
        mkdir -p $EUPS_NUMPY/ups
        EUPS_NUMPY_TABLE=${EUPS_NUMPY}/ups/numpy.table
        cat > ${EUPS_NUMPY_TABLE} <<-EOF
setupRequired(python)
envPrepend(PYTHONPATH, $SYSPATH)
EOF
        eups declare numpy system -r ${EUPS_NUMPY} -m ${EUPS_NUMPY_TABLE}
        cat >> $EUPS_PATH/site/manifest.remap <<-EOF
numpy  system
EOF
    else        
        echo "Unable to detect system numpy library. ${MSG_ABORT}" >&2
        exit 2
    fi
}

#
# Try to use system java, if a compatible version is available
#
if check_java_version 1.6 
then 
    PRODUCT=java
    echo "Detected Qserv-compatible sytem java version; will use it."
    EUPS_PRODUCT_PATH=${EUPS_PATH}/$(eups flavor)/${PRODUCT}/system
    mkdir -p $EUPS_PRODUCT_PATH/ups
    eups declare ${PRODUCT} system -r $EUPS_PRODUCT_PATH -m none
    cat >> $EUPS_PATH/site/manifest.remap <<-EOF
${PRODUCT}  system
EOF
else
    echo "Qserv depends on system ${PRODUCT} 1.6. Please install it. ${MSG_ABORT}" >&2
    exit 2  
fi    

time eups distrib install qserv || {
    echo "Failed to install Qserv"
    exit 2
}

setup qserv

SETUP_SCRIPT=${INSTALL_DIR}/setup-qserv.sh
cat > ${SETUP_SCRIPT} <<-EOF
source ${INSTALL_DIR}/eups/bin/setups.sh
setup qserv
EOF

echo "Installation complete"
echo "Now type "
echo 
echo "  source ${INSTALL_DIR}/setup-qserv.sh"
echo 
echo "to enable Qserv and its dependencies"
echo "and"
echo 
echo "  cd $QSERV_DIR/admin"
echo "  scons"
echo 
echo "to configure a Qserv mono-node instance"
echo "and"
echo 
echo "  qserv-start.sh"
echo "  qserv-testdata.py"
echo 
echo "to launch integration tests"<|MERGE_RESOLUTION|>--- conflicted
+++ resolved
@@ -50,17 +50,12 @@
 source "${INSTALL_DIR}/eups/bin/setups.sh"
 
 # If you don't have git > v1.8.4, do:
-<<<<<<< HEAD
-eups distrib install git --repository="http://lsst-web.ncsa.illinois.edu/~mjuric/pkgs" &&
+eups distrib install git --repository="${EUPS_PKGROOT_LSST}"
 setup git ||
 {
     echo "Unable to install git. ${MSG_ABORT}" >&2
     exit 2
 }
-=======
-eups distrib install git --repository="${EUPS_PKGROOT_LSST}"
-setup git
->>>>>>> f4781792
 
 # Needed to build db package
 #
@@ -100,7 +95,7 @@
 #    echo "Qserv depends on system ${PRODUCT} 1.6. Please install it. ${MSG_ABORT}" >&2
 #    exit 2  
 #fi    
-eups distrib install sconsUtils --repository="http://lsst-web.ncsa.illinois.edu/~mjuric/pkgs" &&
+eups distrib install sconsUtils --repository="${EUPS_PKGROOT_LSST}" &&
 setup sconsUtils ||
 {
     echo "Unable to install sconsUtils. ${MSG_ABORT}" >&2
