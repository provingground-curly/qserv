/* 
 * LSST Data Management System
 * Copyright 2008-2013 LSST Corporation.
 * 
 * This product includes software developed by the
 * LSST Project (http://www.lsst.org/).
 *
 * This program is free software: you can redistribute it and/or modify
 * it under the terms of the GNU General Public License as published by
 * the Free Software Foundation, either version 3 of the License, or
 * (at your option) any later version.
 * 
 * This program is distributed in the hope that it will be useful,
 * but WITHOUT ANY WARRANTY; without even the implied warranty of
 * MERCHANTABILITY or FITNESS FOR A PARTICULAR PURPOSE.  See the
 * GNU General Public License for more details.
 * 
 * You should have received a copy of the LSST License Statement and 
 * the GNU General Public License along with this program.  If not, 
 * see <http://www.lsstcorp.org/LegalNotices/>.
 */
 
/**
  * @file AsyncQueryManager.cc
  *
  * @brief AsyncQueryManager: Manages/dispatches individual chunk
  * queries, waits for their completions, collects results, and
  * invokes result merging. Initiates query squashing when faults are
  * detected.  "Async" refers to the use of asynchronous xrootd client
  * API, which required some state management and liberal use of
  * callbacks. 
  *
  * @author Daniel L. Wang, SLAC
  */
#include <iostream>

#include <boost/format.hpp>
#include <boost/make_shared.hpp>
#include "boost/date_time/posix_time/posix_time_types.hpp" 

#include "lsst/qserv/master/AsyncQueryManager.h"
#include "lsst/qserv/master/ChunkQuery.h"
#include "lsst/qserv/master/MessageStore.h"
#include "lsst/qserv/master/TableMerger.h"
#include "lsst/qserv/master/Timer.h"
#include "lsst/qserv/master/QuerySession.h"
#include "lsst/qserv/common/WorkQueue.h"
#include "lsst/qserv/master/PacketIter.h"
#include "lsst/qserv/master/msgCode.h"

// Namespace modifiers
using boost::make_shared;

namespace lsst {
namespace qserv {
namespace master {

// Local Helpers --------------------------------------------------
namespace { 

// TODO(smm): These should be created elsewhere, and the thread counts
//            should come from a configuration file.
static DynamicWorkQueue globalReadQueue(100, 10, 1100, 0);
static DynamicWorkQueue globalWriteQueue(500, 3, 800, 0);

// Doctors the query path to specify the async path.
// Modifies the string in-place.
void doctorQueryPath(std::string& path) {
    std::string::size_type pos;
    std::string before("/query/");
    std::string after("/query2/");

    pos = path.find(before);
    if(pos != std::string::npos) {
        path.replace(pos, before.size(), after);
    } // Otherwise, don't doctor.
}

}

////////////////////////////////////////////////////////////
// AsyncQueryManager nested classes
////////////////////////////////////////////////////////////

class AsyncQueryManager::printQueryMapValue {
public:
    printQueryMapValue(std::ostream& os_) : os(os_) {}
    void operator()(QueryMap::value_type const& qv) {
        os << "Query with id=" << qv.first;
        os << ": ";
        if(qv.second.first) {
            os << qv.second.first->getDesc();
        } else {
            os << "(NULL)";
        }
        os << ", " << qv.second.second << std::endl;
    }
    std::ostream& os;
};

class AsyncQueryManager::squashQuery {
public:
    squashQuery(boost::mutex& mutex_, QueryMap& queries_) 
        :mutex(mutex_), queries(queries_) {}
    void operator()(QueryMap::value_type const& qv) {
        boost::shared_ptr<ChunkQuery> cq = qv.second.first;
        if(!cq.get()) return;
        {
            boost::unique_lock<boost::mutex> lock(mutex);
            QueryMap::iterator i = queries.find(qv.first);
            if(i != queries.end()) {
                cq = i->second.first; // Get the shared version.
                if(!cq.get()) {
                    //qv.second.first.reset(); // Erase ours too.
                    return;
                }
                //idInProgress = i->first;
            }
        }
        // Query may have been completed, and its memory freed,
        // but still exist briefly before it is deleted from the map.
        Timer t;
        t.start();
        cq->requestSquash();
        t.stop();
        std::cout << "qSquash " << t << std::endl;
    }
    boost::mutex& mutex;
    QueryMap& queries;
};

////////////////////////////////////////////////////////////
// AsyncQueryManager
////////////////////////////////////////////////////////////
int AsyncQueryManager::add(TransactionSpec const& t,
                           std::string const& resultName) {
    int id = t.chunkId;
    // Use chunkId as id, and assume that it will be unique for the 
    // AsyncQueryManager instance.
    if(id == -1) {
        id = _getNextId();
    }
    if(t.isNull() || _isExecFaulty) { 
        // If empty spec or fault already detected, refuse to run.
        return -1; 
    }
    TransactionSpec ts(t);

    doctorQueryPath(ts.path);
    QuerySpec qs(boost::make_shared<ChunkQuery>(ts, id, this),
                 resultName);
    {
        boost::lock_guard<boost::mutex> lock(_queriesMutex);
        _queries[id] = qs;
        ++_queryCount;
    }
    std::string msg = std::string("Query Added: url=") + ts.path + ", savePath=" + ts.savePath;
    getMessageStore()->addMessage(id, MSG_MGR_ADD, msg);
    std::cout << "Added query id=" << id << " url=" << ts.path 
              << " with save " << ts.savePath << "\n";
    qs.first->run();
    return id;
}

void AsyncQueryManager::finalizeQuery(int id,
                                      XrdTransResult r,
                                      bool aborted) {
    std::stringstream ss;
    Timer t1;
    t1.start();
    /// Finalize a query.
    /// Note that all parameters should be copies and not const references.
    /// We delete the ChunkQuery (the caller) here, so a ref would be invalid.
    std::string dumpFile;
    std::string tableName;
    int dumpSize;
    // std::cout << "finalizing. read=" << r.read << " and status is "
    //           << (aborted ? "ABORTED" : "okay") << std::endl;
    //std::cout << ((void*)this) << "Finalizing query (" << id << ")" << std::endl;
    if((!aborted) && (r.open >= 0) && (r.queryWrite >= 0) 
       && (r.read >= 0)) {
        Timer t2;
        t2.start();
        boost::shared_ptr<PacketIter> resIter;
        { // Lock scope for reading
            boost::lock_guard<boost::mutex> lock(_queriesMutex);
            QuerySpec& s = _queries[id];
            resIter = s.first->getResultIter();	
            dumpFile = s.first->getSavePath();
            dumpSize = s.first->getSaveSize(); 
            tableName = s.second;
            //assert(r.localWrite == dumpSize); // not valid when using iter
            s.first.reset(); // clear out chunkquery.            
        } 
        // Lock-free merge
        if(resIter) {
            _addNewResult(id, resIter, tableName);
        } else {
            _addNewResult(id, dumpSize, dumpFile, tableName);
        }
        // Erase right before notifying.
        t2.stop();
        ss << id << " QmFinalizeMerge " << t2 << std::endl;
        getMessageStore()->addMessage(id, MSG_MERGED, "Results Merged.");
    } // end if 
    else { 
        Timer t2e;
        t2e.start();
        if(!aborted) {
            _isExecFaulty = true;
            std::cout << "Requesting squash " << id 
                      << " because open=" << r.open
                      << " queryWrite=" << r.queryWrite 
                      << " read=" << r.read << std::endl;
            _squashExecution();
            std::cout << " Skipped merge (read failed for id=" 
                      << id << ")" << std::endl;
        } 
        t2e.stop();
        ss << id << " QmFinalizeError " << t2e << std::endl;
    }
    Timer t3;
    t3.start();
    {
        boost::lock_guard<boost::mutex> lock(_resultsMutex);
        _results.push_back(Result(id,r));
        if(aborted) ++_squashCount; // Borrow result mutex to protect counter.
        { // Lock again to erase.
            Timer t2e1;
            t2e1.start();
            boost::lock_guard<boost::mutex> lock(_queriesMutex);
            _queries.erase(id);
            if(_queries.empty()) _queriesEmpty.notify_all();
            t2e1.stop();
            ss << id << " QmFinalizeErase " << t2e1 << std::endl;
            getMessageStore()->addMessage(id, MSG_ERASED, "Query Resources Erased.");
        } 
    }
    t3.stop();
    ss << id << " QmFinalizeResult " << t3 << std::endl;
    //std::cout << (void*)this << " Done finalizing query (" << id << ")" << std::endl;
    t1.stop();
    ss << id << " QmFinalize " << t1 << std::endl;
    std::cout << ss.str();
    getMessageStore()->addMessage(id, MSG_FINALIZED, "Query Finalized.");
}

// FIXME: With squashing, we should be able to return the result earlier.
// So, clients will call joinResult(), to get the result, and let a reaper
// thread call joinEverything, since that ensures that this object has 
// ceased activity and can recycle resources.
// This is a performance optimization.
void AsyncQueryManager::joinEverything() {
    boost::unique_lock<boost::mutex> lock(_queriesMutex);
    int lastCount = -1;
    int count;
    int moreDetailThreshold = 5;
    int complainCount = 0;
    //_printState(std::cout);
    while(!_queries.empty()) { 
        count = _queries.size();
        if(count != lastCount) {
            std::cout << "Still " << count
                      << " in flight." << std::endl;
            count = lastCount;
            ++complainCount;
            if(complainCount > moreDetailThreshold) {
                _printState(std::cout);
                complainCount = 0;
            }
        }
        _queriesEmpty.timed_wait(lock, boost::posix_time::seconds(5));
    }
    _merger->finalize();
    _merger.reset();
    std::cout << "Query finish. " << _queryCount << " dispatched." 
              << std::endl;
}

void AsyncQueryManager::configureMerger(TableMergerConfig const& c) {
    
    _merger = boost::make_shared<TableMerger>(c);
}

void AsyncQueryManager::configureMerger(MergeFixup const& m,
                                        std::string const& resultTable) {
    // Can we configure the merger without involving settings
    // from the python layer? Historically, the Python layer was
    // needed to generate the merging SQL statements, but we are now
    // creating them without Python.
    std::string mysqlBin="obsolete";
    std::string dropMem;
    TableMergerConfig cfg(_resultDbDb,  // cfg result db
                          resultTable, // cfg resultname
                          m, // merge fixup obj
                          _resultDbUser, // result db credentials
                          _resultDbSocket, // result db credentials
                          mysqlBin,  // Obsolete
                          dropMem // cfg
        );
    _merger = boost::make_shared<TableMerger>(cfg);
}

std::string AsyncQueryManager::getMergeResultName() const {
    if(_merger.get()) {
        return _merger->getTargetTable();
    }
    return std::string();
}

void AsyncQueryManager::getReadPermission() {
    boost::unique_lock<boost::mutex> lock(_canReadMutex);
    if(!_canRead) {
        while(!_canRead) {
            _canReadCondition.timed_wait(lock, 
                                         boost::posix_time::seconds(5));
            if(_reliefFiles > 0)
                break; // Allow "relief" from too many open files
        }
    }
}

void AsyncQueryManager::getWritePermission() {
    boost::unique_lock<boost::mutex> lock(_canReadMutex);
    while(!_canRead) { // only wait up to 5 seconds before continuing.
        _canReadCondition.timed_wait(lock, 
                                     boost::posix_time::seconds(5));
    }
}

void AsyncQueryManager::signalTooManyFiles() {
    boost::unique_lock<boost::mutex> lock(_canReadMutex);
    std::cout << "Too many files! relieving." << std::endl;
    _reliefFiles = 500;
    _canReadCondition.notify_all();
}

void AsyncQueryManager::pauseReadTrans() {
    boost::unique_lock<boost::mutex> lock(_canReadMutex);
    _canRead = false;
}

void AsyncQueryManager::resumeReadTrans() {
    boost::unique_lock<boost::mutex> lock(_canReadMutex);
    _canRead = true;
    _canReadCondition.notify_all();
}

<<<<<<< HEAD
void AsyncQueryManager::addToReadQueue(DynamicWorkQueue::Callable * callable) {
    globalReadQueue.add(this, callable);
}

void AsyncQueryManager::addToWriteQueue(DynamicWorkQueue::Callable * callable) {
    globalWriteQueue.add(this, callable);
=======
boost::shared_ptr<qMaster::MessageStore> qMaster::AsyncQueryManager::getMessageStore() {
    if (!_messageStore) {
        // Lazy instantiation of MessageStore.
        _messageStore = boost::make_shared<qMaster::MessageStore>();
    }
    return _messageStore;
>>>>>>> fa891151
}

////////////////////////////////////////////////////////////////////////
// private: ////////////////////////////////////////////////////////////
////////////////////////////////////////////////////////////////////////

inline int coerceInt(std::string const& s, int defaultValue) {
    try {
        std::istringstream ss(s);
        int output;
        ss >> output;
        return output;
    } catch (...) {
        return defaultValue;
    }
}
inline std::string getConfigElement(std::map<std::string, 
                                             std::string> const& cfg,
                                    std::string const& key,
                                    std::string const& errorMsg,
                                    std::string const& defaultValue) {
    std::map<std::string,std::string>::const_iterator i = cfg.find(key);
    if(i != cfg.end()) { 
        return i->second;
    } else { 
        std::cout << errorMsg << std::endl; 
        return defaultValue; 
    }
}

<<<<<<< HEAD
void AsyncQueryManager::_readConfig(std::map<std::string,
                                    std::string> const& cfg) {
    /// localhost:1094 is the most reasonable default, even though it is
    /// the wrong choice for all but small developer installations.
    _xrootdHostPort = getConfigElement(
        cfg, "frontend.xrootd", 
        "WARNING! No xrootd spec. Using localhost:1094", 
        "localhost:1094"); 
    _scratchPath =  getConfigElement(
        cfg, "frontend.scratch_path", 
        "Error, no scratch path found. Using /tmp.",
        "/tmp");
    // This should be overriden by the installer properly.
    _resultDbSocket =  getConfigElement(
        cfg, "resultdb.unix_socket", 
        "Error, resultdb.unix_socket not found. Using /u1/local/mysql.sock.",
        "/u1/local/mysql.sock");
    _resultDbUser =  getConfigElement(
        cfg, "resultdb.user", 
        "Error, resultdb.user not found. Using qsmaster.",
        "qsmaster");
    _resultDbDb =  getConfigElement(
        cfg, "resultdb.db", 
        "Error, resultdb.db not found. Using qservResult.",
        "qservResult");
    std::string metaStr =  getConfigElement(
        cfg, "runtime.metaCacheSession", 
        "No runtime.metaCacheSession. using default.",
        "");
    int metaCacheSession = coerceInt(metaStr, -1);
    // Setup session
    _qSession.reset(new QuerySession(metaCacheSession));
}

void AsyncQueryManager::_addNewResult(PacIterPtr pacIter,
                                      std::string const& tableName) {
=======
void qMaster::AsyncQueryManager::_addNewResult(int id, PacIterPtr pacIter,
                                               std::string const& tableName) {
>>>>>>> fa891151
    bool mergeResult = _merger->merge(pacIter, tableName);
    _totalSize += pacIter->getTotalSize();
    
    if(_shouldLimitResult && (_totalSize > _resultLimit)) {
        _squashRemaining();
    }
    if(!mergeResult) {
        TableMergerError e = _merger->getError();
        getMessageStore()->addMessage(id, e.errorCode != 0 ? -abs(e.errorCode) : -1, 
                                      "Failed to merge results.");
        if(e.resultTooBig()) {
            _squashRemaining();
        }
    }            
}

<<<<<<< HEAD
void AsyncQueryManager::_addNewResult(ssize_t dumpSize,
                                      std::string const& dumpFile,
                                      std::string const& tableName) {
    if(dumpSize < 0) {
        throw std::invalid_argument("dumpSize < 0");
    }
=======
void qMaster::AsyncQueryManager::_addNewResult(int id, ssize_t dumpSize, 
                                               std::string const& dumpFile, 
                                               std::string const& tableName) {
    assert(dumpSize >= 0);
>>>>>>> fa891151
    {
        boost::lock_guard<boost::mutex> lock(_totalSizeMutex);
        _totalSize += dumpSize; 
    }

    if(_shouldLimitResult && (_totalSize > _resultLimit)) {
        _squashRemaining();
    }

    if(dumpSize > 0) {
        bool mergeResult = _merger->merge(dumpFile, tableName);
        int res = unlink(dumpFile.c_str()); // Hurry and delete dump file.
        if(0 != res) {
            std::cout << "Error removing dumpFile " << dumpFile
                      << " errno=" << errno << std::endl;
        }        
        if(!mergeResult) {
            TableMergerError e = _merger->getError();
            getMessageStore()->addMessage(id, e.errorCode != 0 ? -abs(e.errorCode) : -1, 
                                          "Failed to merge results.");
            if(e.resultTooBig()) {
                _squashRemaining();
            }
        }
        // std::cout << "Merge of " << dumpFile << " into "
        //           << tableName 
        //           << (mergeResult ? " OK----" : " FAIL====") 
        //           << std::endl;
    }
}

void AsyncQueryManager::_printState(std::ostream& os) {
    typedef std::map<int, boost::shared_ptr<ChunkQuery> > QueryMap;
    std::for_each(_queries.begin(), _queries.end(), printQueryMapValue(os));
}

void AsyncQueryManager::_squashExecution() {
    // Halt new query dispatches and cancel the ones in flight.
    // This attempts to save on resources and latency, once a query
    // fault is detected.
    
    if(_isSquashed) return;  
    _isSquashed = true; // Mark before acquiring lock--faster.
    //std::cout << "Squash requested by "<<(void*)this << std::endl;
    Timer t;
    // Squashing is dependent on network latency and remote worker
    // responsiveness, so make a copy so others don't have to wait.
    std::vector<std::pair<int, QuerySpec> > myQueries;
    {
        boost::unique_lock<boost::mutex> lock(_queriesMutex);
        t.start();
        myQueries.resize(_queries.size());
        std::cout << "AsyncQM squashExec copy " <<  std::endl;
        std::copy(_queries.begin(), _queries.end(), myQueries.begin());
    }
    std::cout << "AsyncQM squashQueued" << std::endl;
    globalWriteQueue.cancelQueued(this);
    std::cout << "AsyncQM squashExec iteration " <<  std::endl;
    std::for_each(myQueries.begin(), myQueries.end(), 
                  squashQuery(_queriesMutex, _queries));
    t.stop();
    std::cout << "AsyncQM squashExec " << t << std::endl;
    _isSquashed = true; // Ensure that flag wasn't trampled.

    getMessageStore()->addMessage(-1, MSG_EXEC_SQUASHED, "Query Execution Squashed.");
}

void AsyncQueryManager::_squashRemaining() {
    _squashExecution();  // Not sure if this is right. FIXME
}

}}} // namespace lsst::qserv::master
<|MERGE_RESOLUTION|>--- conflicted
+++ resolved
@@ -346,21 +346,20 @@
     _canReadCondition.notify_all();
 }
 
-<<<<<<< HEAD
 void AsyncQueryManager::addToReadQueue(DynamicWorkQueue::Callable * callable) {
     globalReadQueue.add(this, callable);
 }
 
 void AsyncQueryManager::addToWriteQueue(DynamicWorkQueue::Callable * callable) {
     globalWriteQueue.add(this, callable);
-=======
-boost::shared_ptr<qMaster::MessageStore> qMaster::AsyncQueryManager::getMessageStore() {
+}
+
+boost::shared_ptr<MessageStore> AsyncQueryManager::getMessageStore() {
     if (!_messageStore) {
         // Lazy instantiation of MessageStore.
-        _messageStore = boost::make_shared<qMaster::MessageStore>();
+        _messageStore = boost::make_shared<MessageStore>();
     }
     return _messageStore;
->>>>>>> fa891151
 }
 
 ////////////////////////////////////////////////////////////////////////
@@ -391,7 +390,6 @@
     }
 }
 
-<<<<<<< HEAD
 void AsyncQueryManager::_readConfig(std::map<std::string,
                                     std::string> const& cfg) {
     /// localhost:1094 is the most reasonable default, even though it is
@@ -426,12 +424,8 @@
     _qSession.reset(new QuerySession(metaCacheSession));
 }
 
-void AsyncQueryManager::_addNewResult(PacIterPtr pacIter,
-                                      std::string const& tableName) {
-=======
-void qMaster::AsyncQueryManager::_addNewResult(int id, PacIterPtr pacIter,
+void AsyncQueryManager::_addNewResult(int id, PacIterPtr pacIter,
                                                std::string const& tableName) {
->>>>>>> fa891151
     bool mergeResult = _merger->merge(pacIter, tableName);
     _totalSize += pacIter->getTotalSize();
     
@@ -448,19 +442,12 @@
     }            
 }
 
-<<<<<<< HEAD
-void AsyncQueryManager::_addNewResult(ssize_t dumpSize,
-                                      std::string const& dumpFile,
-                                      std::string const& tableName) {
+void AsyncQueryManager::_addNewResult(int id, ssize_t dumpSize, 
+                                               std::string const& dumpFile, 
+                                               std::string const& tableName) {
     if(dumpSize < 0) {
         throw std::invalid_argument("dumpSize < 0");
     }
-=======
-void qMaster::AsyncQueryManager::_addNewResult(int id, ssize_t dumpSize, 
-                                               std::string const& dumpFile, 
-                                               std::string const& tableName) {
-    assert(dumpSize >= 0);
->>>>>>> fa891151
     {
         boost::lock_guard<boost::mutex> lock(_totalSizeMutex);
         _totalSize += dumpSize; 
