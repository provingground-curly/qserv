/* 
 * LSST Data Management System
 * Copyright 2008, 2009, 2010 LSST Corporation.
 * 
 * This product includes software developed by the
 * LSST Project (http://www.lsst.org/).
 *
 * This program is free software: you can redistribute it and/or modify
 * it under the terms of the GNU General Public License as published by
 * the Free Software Foundation, either version 3 of the License, or
 * (at your option) any later version.
 * 
 * This program is distributed in the hope that it will be useful,
 * but WITHOUT ANY WARRANTY; without even the implied warranty of
 * MERCHANTABILITY or FITNESS FOR A PARTICULAR PURPOSE.  See the
 * GNU General Public License for more details.
 * 
 * You should have received a copy of the LSST License Statement and 
 * the GNU General Public License along with this program.  If not, 
 * see <http://www.lsstcorp.org/LegalNotices/>.
 */
// xrdfile.h -- Wrapper for xrootd client API functions
 
//#define FAKE_XRD 1
#include <iostream>
#include <string>
#include <sstream>

// Boost
#include <boost/thread/thread.hpp>

#ifdef FAKE_XRD

#else
#include "XrdPosix/XrdPosixLinkage.hh"
#include "XrdPosix/XrdPosixExtern.hh"
#include "XrdPosix/XrdPosixXrootd.hh"
#include "XrdClient/XrdClientConst.hh"
#include "XrdClient/XrdClientEnv.hh"
#include <limits>
#include <fcntl.h>
#include <assert.h>
#endif

#include "lsst/qserv/master/xrdfile.h"
#include "lsst/qserv/Logger.h"

namespace qMaster = lsst::qserv::master;

// Statics
static bool qMasterXrdInitialized = false; // Library initialized?
extern XrdPosixLinkage Xunix;

namespace dbg {
void recordTrans(char const* path, char const* buf, int len) {
    static char traceFile[] = "/dev/shm/xrdTransaction.trace";
    std::string record;
    {
        std::stringstream ss;
        ss << "####" << path << "####" << std::string(buf, len) << "####\n";
        record = ss.str();
    }
    int fd = open(traceFile, O_CREAT|O_WRONLY|O_APPEND);
    if( fd != -1) {
        int res = write(fd, record.data(), record.length());
        close(fd);
    }
}

} // End namespace dbg


#ifdef FAKE_XRD // Fake placeholder implemenation
void qMaster::xrdInit() {}

int qMaster::xrdOpen(const char *path, int oflag) {
    static int fakeDes=50;
    LOGGER_DBG << "xrd openfile " << path << " returning ("
               << fakeDes << ")" << std::endl;
    return fakeDes;
}

long long qMaster::xrdRead(int fildes, void *buf, unsigned long long nbyte) {
    static char fakeResults[] = "This is totally fake.";
    int len=strlen(fakeResults);
    LOGGER_DBG << "xrd read " << fildes << ": faked" << std::endl;
    if(nbyte > static_cast<unsigned long long>(len)) {
        nbyte = len+1;
    }
    memcpy(buf, fakeResults, nbyte);
    return nbyte;
}

long long qMaster::xrdWrite(int fildes, const void *buf, 
                            unsigned long long nbyte) {
    std::string s;
    s.assign(static_cast<const char*>(buf), nbyte);
    LOGGER_DBG << "xrd write (" <<  fildes << ") \"" 
               << s << std::endl;
    return nbyte;
}

int qMaster::xrdClose(int fildes) {
    LOGGER_DBG << "xrd close (" << fildes << ")" << std::endl;
    return 0; // Always pretend to succeed.
}

long long qMaster::xrdLseekSet(int fildes, off_t offset) {
    return offset; // Always pretend to succeed
}

#else // Not faked: choose the real XrdPosix implementation.

void qMaster::xrdInit() {
    const int xrdOpenFiles = 1024*1024*1024; // 1 billion open files
    static int Init = Xunix.Init(&Init);
    // Use non-OS file descriptors
    static XrdPosixXrootd posixXrd(-xrdOpenFiles);
    qMasterXrdInitialized = true;

    // Set timeouts to effectively disable client timeouts.
    //EnvPutInt(NAME_CONNECTTIMEOUT, 3600*24*10); // Don't set this!
    
    // Don't set these for two-file model?
    //EnvPutInt(NAME_REQUESTTIMEOUT, std::numeric_limits<int>::max());
    //    EnvPutInt(NAME_DATASERVERCONN_TTL, std::numeric_limits<int>::max());

    // TRANSACTIONTIMEOUT needs to get extended since it limits how
    // long the client will wait for an open() callback response.
    // Can't set to max, since it gets added to time(), and max would overflow.
    // Set to 3 years.
    EnvPutInt(NAME_TRANSACTIONTIMEOUT, 60*60*24*365*3); 

    // Disable XrdClient read caching.
    EnvPutInt(NAME_READCACHESIZE, 0);

    // Don't need to lengthen load-balancer timeout.??
    //EnvPutInt(NAME_LBSERVERCONN_TTL, std::numeric_limits<int>::max());
}

#define QSM_TIMESTART(name, path) \
    time_t start;\
    time_t finish;\
    char timebuf[30];\
    time(&start);\
    asctime_r(localtime(&start), timebuf);\
    timebuf[strlen(timebuf)-1] = 0;\
    std::cout << timebuf <<" " << name << " "	\
              << path << " in flight\n";
#define QSM_TIMESTOP(name, path) \
    time(&finish);\
    asctime_r(localtime(&finish), timebuf);\
    timebuf[strlen(timebuf)-1] = 0;\
    std::cout << timebuf  << " (" \
              << finish - start \
              << ") " << name << " " \
              << path << " finished.""\n";
#if 1 // Turn off xrd call timing
#undef QSM_TIMESTART
#undef QSM_TIMESTOP
#define QSM_TIMESTART(name, path)
#define QSM_TIMESTOP(name, path)
#endif

int qMaster::xrdOpen(const char *path, int oflag) {
#ifdef DBG_TEST_OPEN_FAILURE_1
    /*************************************************************
     * TEST FAILURE MODE: Intermittent XRD Open for Read Failure
     * ***********************************************************/
    char *altPath = strdup(path);
    if (oflag == O_RDONLY) {
<<<<<<< HEAD
        int coinToss = rand()%10;
        if (coinToss == 0) {
            LOGGER_WRN << "YOU ARE UNLUCKY, SABOTAGING XRD OPEN!!!!" << std::endl;
            return -1;
        } else {
            LOGGER_WRN << "YOU DODGED A BULLET, NO SABOTAGE THIS TIME!!" << std::endl;
=======
        int coinToss = rand()%2;
        if (coinToss == 0) {
            std::cout << "DBG: YOU DODGED A BULLET, NO SABOTAGE THIS TIME!!" << std::endl;
        } else {
            std::cout << "DBG: YOU ARE UNLUCKY, SABOTAGING XRD OPEN!!!!" << std::endl;
            //altPath[strlen(altPath)-1] = '0'; // modify path to induce error
            return -1;
>>>>>>> 5f996fb6
        }
    }
    if(!qMasterXrdInitialized) { xrdInit(); }
    char const* abbrev = altPath;  while((abbrev[0] != '\0') && *abbrev++ != '/');
    QSM_TIMESTART("Open", abbrev);
    int res = XrdPosixXrootd::Open(altPath,oflag);
    QSM_TIMESTOP("Open", abbrev);
    return res;
    /*************************************************/
<<<<<<< HEAD
=======
#elif defined DBG_TEST_OPEN_FAILURE_2
    /*************************************************************
     * TEST FAILURE MODE: Delay before XRD Open for Read
     * (Provides time to manually kill worker process for testing
     * chunk-level failure recovery.)
     * ***********************************************************/
    if (oflag == O_RDONLY) {
        std::cout << "DBG: SLEEPING FOR 10 SECONDS" << std::endl;
        boost::this_thread::sleep(boost::posix_time::seconds(10));
    }
    if(!qMasterXrdInitialized) { xrdInit(); }
    char const* abbrev = path;  while((abbrev[0] != '\0') && *abbrev++ != '/');
    QSM_TIMESTART("Open", abbrev);
    int res = XrdPosixXrootd::Open(path,oflag);
    QSM_TIMESTOP("Open", abbrev);
    return res;
    /*************************************************/
>>>>>>> 5f996fb6
#else
    if(!qMasterXrdInitialized) { xrdInit(); }
    char const* abbrev = path;  while((abbrev[0] != '\0') && *abbrev++ != '/');
    QSM_TIMESTART("Open", abbrev);
    //int res = XrdPosix_Open(path, oflag);
    int res = XrdPosixXrootd::Open(path,oflag);
    QSM_TIMESTOP("Open", abbrev);
    return res;
#endif
}

int qMaster::xrdOpenAsync(const char* path, int oflag, XrdPosixCallBack *cbP) {
    if(!qMasterXrdInitialized) { xrdInit(); }
    char const* abbrev = path;  while((abbrev[0] != '\0') && *abbrev++ != '/');
    while((abbrev[0] != '\0') && *abbrev++ != '/');
    while((abbrev[0] != '\0') && *abbrev++ != '/');
    QSM_TIMESTART("OpenAsy", abbrev);
    int res = XrdPosixXrootd::Open(path, oflag, 0, cbP); 
    // not sure what to do with mode, so set to 0 right now.
    QSM_TIMESTOP("OpenAsy", abbrev);
    assert(res == -1);
    return -errno; // Return something that indicates "in progress"
}

long long qMaster::xrdRead(int fildes, void *buf, unsigned long long nbyte) {
<<<<<<< HEAD
    LOGGER_DBG << "xrd trying to read (" <<  fildes << ") "
               << nbyte << " bytes" << std::endl;
=======
    // std::cout << "xrd trying to read (" <<  fildes << ") "
    // 	      << nbyte << " bytes" << std::endl;
>>>>>>> 5f996fb6
    QSM_TIMESTART("Read", fildes);
    long long readCount;
    readCount = XrdPosixXrootd::Read(fildes, buf, nbyte);
    QSM_TIMESTOP("Read", fildes);

#ifdef DBG_TEST_READ_FAILURE_1
    /*************************************************
     * TEST FAILURE MODE: Reading query result fails.
     * ***********************************************/
<<<<<<< HEAD
    LOGGER_WRN << "SABOTAGING XRD READ!!!!" << std::endl;
=======
    std::cout << "DBG: SABOTAGING XRD READ!!!!" << std::endl;
>>>>>>> 5f996fb6
    readCount = -1;
    /*************************************************/
#endif

#ifdef DBG_TEST_READ_FAILURE_2
    /*************************************************
     * TEST FAILURE MODE: Fuzz testing - simulate incomplete results.
     * ***********************************************/
<<<<<<< HEAD
    LOGGER_WRN << "SABOTAGING XRD READ!!!!" << std::endl;
    LOGGER_WRN << "XrdPosixXrootd::Read() returned: " << readCount << std::endl;
    readCount = rand()%readCount;
    LOGGER_WRN << "Set readCount = " << readCount << std::endl;
=======
    std::cout << "DBG: SABOTAGING XRD READ!!!!" << std::endl;
    std::cout << "DBG: XrdPosixXrootd::Read() returned: " << readCount << std::endl;
    readCount = rand()%readCount;
    std::cout << "Dbg: Set readCount = " << readCount << std::endl;
>>>>>>> 5f996fb6
    /*************************************************/
#endif

#ifdef DBG_TEST_READ_FAILURE_3
    /*************************************************
     * TEST FAILURE MODE: Fuzz testing - simulate corrupted byte.
     * ***********************************************/
<<<<<<< HEAD
    LOGGER_WRN << "SABOTAGING XRD READ!!!!" << std::endl;
    LOGGER_WRN << "XrdPosixXrootd::Read() returned: " << readCount << std::endl;
=======
    std::cout << "DBG: SABOTAGING XRD READ!!!!" << std::endl;
    std::cout << "DBG: XrdPosixXrootd::Read() returned: " << readCount << std::endl;
>>>>>>> 5f996fb6
    int position = rand()%readCount;
    char value = (char)(rand()%256);
    *((char *)buf + position) = value;
    /*************************************************/
#endif

#ifdef DBG_TEST_READ_FAILURE_4
    /*************************************************
     * TEST FAILURE MODE: Intermittent Read Failure
     * ***********************************************/
<<<<<<< HEAD
    int coinToss = rand()%10;
    if (coinToss == 0) {
        LOGGER_WRN << "YOU ARE UNLUCKY, SABOTAGING XRD READ!!!!" << std::endl;
        readCount = -1;
    } else {
        LOGGER_WRN << "YOU DODGED A BULLET, NO SABOTAGE THIS TIME!!" << std::endl;
=======
    int coinToss = rand()%2;
    if (coinToss == 0) {
        std::cout << "DBG: YOU DODGED A BULLET, NO SABOTAGE THIS TIME!!" << std::endl;
    } else {
        std::cout << "DBG: YOU ARE UNLUCKY, SABOTAGING XRD READ!!!!" << std::endl;
        readCount = -1;
>>>>>>> 5f996fb6
    }
    /*************************************************/
#endif

    if (readCount < 0) {
         if (errno == 0) errno = EREMOTEIO;
         return -1;
    }

    return readCount;
}

long long qMaster::xrdWrite(int fildes, const void *buf,
                            unsigned long long nbyte) {
<<<<<<< HEAD
    std::string s;
    s.assign(static_cast<const char*>(buf), nbyte);
    LOGGER_DBG << "xrd write (" <<  fildes << ") \""
               << s << "\"" << std::endl;
=======
    // std::string s;
    // s.assign(static_cast<const char*>(buf), nbyte);
    // std::cout << "xrd write (" <<  fildes << ") \""
    // 	      << s << "\"" << std::endl;
>>>>>>> 5f996fb6
    QSM_TIMESTART("Write", fildes);
    long long res = XrdPosixXrootd::Write(fildes, buf, nbyte);
    QSM_TIMESTOP("Write", fildes);

#ifdef DBG_TEST_WRITE_FAILURE_1
    /*************************************************
     * TEST FAILURE MODE: Writing query result fails.
     * ***********************************************/
<<<<<<< HEAD
    LOGGER_WRN << "SABOTAGING XRD WRITE!!!!" << std::endl;
=======
    std::cout << "DBG: SABOTAGING XRD WRITE!!!!" << std::endl;
>>>>>>> 5f996fb6
    res = -1;
    /*************************************************/
#endif

    if (res < 0) {
         if (errno == 0) errno = EREMOTEIO;
         return -1;
    }

    return res;
}

int qMaster::xrdClose(int fildes) {
    QSM_TIMESTART("Close", fildes);    
    int result = XrdPosixXrootd::Close(fildes);
    QSM_TIMESTOP("Close", fildes);    
    return result;
}
 
long long qMaster::xrdLseekSet(int fildes, unsigned long long offset) {
    return XrdPosixXrootd::Lseek(fildes, offset, SEEK_SET);
}

int qMaster::xrdReadStr(int fildes, char *buf, int len) {
    return xrdRead(fildes, static_cast<void*>(buf), 
                   static_cast<unsigned long long>(len));
}

std::string qMaster::xrdGetEndpoint(int fildes) {
    // Re: XrdPosixXrootd::endPoint() 
    // "the max you will ever need is 264 bytes"
    const int maxSize=265;
    char buffer[maxSize]; 
    int port = XrdPosixXrootd::endPoint(fildes, buffer, maxSize);
    if(port > 0) { // valid port?
        return std::string(buffer);
    } else {
        return std::string();
    }
}

/// Return codes for writing and reading are written to *write and *read.
/// Both will be attempted as independently as possible.
/// e.g., if writing fails, the read will drain the file into nothingness.
/// If reading fails, writing can still succeed in writing as much as was read.
///
/// @param fildes -- XrdPosix file descriptor
/// @param fragmentSize -- size to grab from xrootd server 
///        (64K <= size <= 100MB; a few megs are good)
/// @param filename -- filename of file that will receive the result 
/// @param abortFlag -- Flag to check to see if we've been aborted.
/// @return write -- How many bytes were written, or -errno (negative errno).
/// @return read -- How many bytes were read, or -errno (negative errno).
void qMaster::xrdReadToLocalFile(int fildes, int fragmentSize, 
                                 const char* filename, 
                                 bool const *abortFlag,
                                 int* write, int* read) {
    size_t bytesRead = 0;
    size_t bytesWritten = 0;
    int writeRes = 0;
    int readRes = 0;
    const int minFragment = 65536;// Prevent fragments smaller than 64K.
    void* buffer = NULL;

    if(fragmentSize < minFragment) fragmentSize = minFragment; 
    buffer = malloc(fragmentSize);

    if(buffer == NULL) {  // Bail out if we can't allocate.
        *write = -1; 
        *read = -1;
        return;
    }

    int localFileDesc = open(filename, 
                             O_CREAT|O_WRONLY|O_TRUNC,
                             S_IRUSR|S_IWUSR);
    if(localFileDesc == -1) {
        while(errno == -EMFILE) {
            LOGGER_WRN << "EMFILE while trying to write locally." << std::endl;
            sleep(1);
            localFileDesc = open(filename, 
                                 O_CREAT|O_WRONLY|O_TRUNC,
                                 S_IRUSR|S_IWUSR);
        }
        writeRes = -errno;
    }
    while(1) {
        if(abortFlag && (*abortFlag)) break;
        readRes = xrdRead(fildes, buffer, 
                          static_cast<unsigned long long>(fragmentSize));
        if(readRes <= 0) { // Done, or error.
            readRes = -errno;
            break;
        }                                       
        bytesRead += readRes;
        if(writeRes >= 0) { // No error yet?
            while(1) {
                writeRes = pwrite(localFileDesc, buffer, 
                                  readRes, bytesWritten);
                if(writeRes != -1) {
                    bytesWritten += writeRes;
                } else {
                    if(errno == ENOSPC) {
                        sleep(5); // sleep for 5 seconds.
                        continue; // Try again.
                    }
                    writeRes = -errno; // Update write status
                }
                break;
            }
        }
        if(readRes < fragmentSize) {
            break;
        }
    }
    // Close the writing file.
    if(localFileDesc != -1) {
        int res = close(localFileDesc);
        if((res == -1) && (writeRes >= 0)) {
            LOGGER_ERR << "Bad local close for descriptor " << localFileDesc
                       << std::endl;
            writeRes = -errno;
        } else {
            writeRes = bytesWritten; // Update successful result.
            if(readRes >= 0) {
                readRes = bytesRead;
            }
        }
    }
    free(buffer);
    *write = writeRes;
    *read = readRes;
    return;
}

qMaster::XrdTransResult qMaster::xrdOpenWriteReadSaveClose(
    const char *path, 
    const char* buf, int len, // Query
    int fragmentSize,
    const char* outfile) {

    XrdTransResult r; 

    dbg::recordTrans(path, buf, len); // Record the trace file.

    int fh = xrdOpen(path, O_RDWR);
    if(fh == -1) {
        r.open = -errno;
        return r;
    } else {
        r.open = fh;
    }

    int writeCount = xrdWrite(fh, buf, len);
    if(writeCount != len) {
        r.queryWrite = -errno;
    } else {
        r.queryWrite = writeCount;
        xrdLseekSet(fh, 0);
        xrdReadToLocalFile(fh, fragmentSize, outfile, 0,
                           &(r.localWrite), &(r.read));
    }
    xrdClose(fh);
    return r;
}

qMaster::XrdTransResult qMaster::xrdOpenWriteReadSave(
    const char *path, 
    const char* buf, int len, // Query
    int fragmentSize,
    const char* outfile) {

    XrdTransResult r; 

    dbg::recordTrans(path, buf, len); // Record the trace file.

    int fh = xrdOpen(path, O_RDWR);
    if(fh == -1) {
        r.open = -errno;
        return r;
    } else {
        r.open = fh;
    }

    int writeCount = xrdWrite(fh, buf, len);
    if(writeCount != len) {
        r.queryWrite = -errno;
    } else {
        r.queryWrite = writeCount;
        xrdLseekSet(fh, 0);
        xrdReadToLocalFile(fh, fragmentSize, outfile, 0,
                           &(r.localWrite), &(r.read));
    }
    return r;
}

#endif
<|MERGE_RESOLUTION|>--- conflicted
+++ resolved
@@ -169,22 +169,12 @@
      * ***********************************************************/
     char *altPath = strdup(path);
     if (oflag == O_RDONLY) {
-<<<<<<< HEAD
         int coinToss = rand()%10;
         if (coinToss == 0) {
             LOGGER_WRN << "YOU ARE UNLUCKY, SABOTAGING XRD OPEN!!!!" << std::endl;
             return -1;
         } else {
             LOGGER_WRN << "YOU DODGED A BULLET, NO SABOTAGE THIS TIME!!" << std::endl;
-=======
-        int coinToss = rand()%2;
-        if (coinToss == 0) {
-            std::cout << "DBG: YOU DODGED A BULLET, NO SABOTAGE THIS TIME!!" << std::endl;
-        } else {
-            std::cout << "DBG: YOU ARE UNLUCKY, SABOTAGING XRD OPEN!!!!" << std::endl;
-            //altPath[strlen(altPath)-1] = '0'; // modify path to induce error
-            return -1;
->>>>>>> 5f996fb6
         }
     }
     if(!qMasterXrdInitialized) { xrdInit(); }
@@ -194,8 +184,6 @@
     QSM_TIMESTOP("Open", abbrev);
     return res;
     /*************************************************/
-<<<<<<< HEAD
-=======
 #elif defined DBG_TEST_OPEN_FAILURE_2
     /*************************************************************
      * TEST FAILURE MODE: Delay before XRD Open for Read
@@ -213,7 +201,6 @@
     QSM_TIMESTOP("Open", abbrev);
     return res;
     /*************************************************/
->>>>>>> 5f996fb6
 #else
     if(!qMasterXrdInitialized) { xrdInit(); }
     char const* abbrev = path;  while((abbrev[0] != '\0') && *abbrev++ != '/');
@@ -239,13 +226,8 @@
 }
 
 long long qMaster::xrdRead(int fildes, void *buf, unsigned long long nbyte) {
-<<<<<<< HEAD
     LOGGER_DBG << "xrd trying to read (" <<  fildes << ") "
                << nbyte << " bytes" << std::endl;
-=======
-    // std::cout << "xrd trying to read (" <<  fildes << ") "
-    // 	      << nbyte << " bytes" << std::endl;
->>>>>>> 5f996fb6
     QSM_TIMESTART("Read", fildes);
     long long readCount;
     readCount = XrdPosixXrootd::Read(fildes, buf, nbyte);
@@ -255,11 +237,7 @@
     /*************************************************
      * TEST FAILURE MODE: Reading query result fails.
      * ***********************************************/
-<<<<<<< HEAD
     LOGGER_WRN << "SABOTAGING XRD READ!!!!" << std::endl;
-=======
-    std::cout << "DBG: SABOTAGING XRD READ!!!!" << std::endl;
->>>>>>> 5f996fb6
     readCount = -1;
     /*************************************************/
 #endif
@@ -268,17 +246,10 @@
     /*************************************************
      * TEST FAILURE MODE: Fuzz testing - simulate incomplete results.
      * ***********************************************/
-<<<<<<< HEAD
     LOGGER_WRN << "SABOTAGING XRD READ!!!!" << std::endl;
     LOGGER_WRN << "XrdPosixXrootd::Read() returned: " << readCount << std::endl;
     readCount = rand()%readCount;
     LOGGER_WRN << "Set readCount = " << readCount << std::endl;
-=======
-    std::cout << "DBG: SABOTAGING XRD READ!!!!" << std::endl;
-    std::cout << "DBG: XrdPosixXrootd::Read() returned: " << readCount << std::endl;
-    readCount = rand()%readCount;
-    std::cout << "Dbg: Set readCount = " << readCount << std::endl;
->>>>>>> 5f996fb6
     /*************************************************/
 #endif
 
@@ -286,13 +257,8 @@
     /*************************************************
      * TEST FAILURE MODE: Fuzz testing - simulate corrupted byte.
      * ***********************************************/
-<<<<<<< HEAD
     LOGGER_WRN << "SABOTAGING XRD READ!!!!" << std::endl;
     LOGGER_WRN << "XrdPosixXrootd::Read() returned: " << readCount << std::endl;
-=======
-    std::cout << "DBG: SABOTAGING XRD READ!!!!" << std::endl;
-    std::cout << "DBG: XrdPosixXrootd::Read() returned: " << readCount << std::endl;
->>>>>>> 5f996fb6
     int position = rand()%readCount;
     char value = (char)(rand()%256);
     *((char *)buf + position) = value;
@@ -303,21 +269,12 @@
     /*************************************************
      * TEST FAILURE MODE: Intermittent Read Failure
      * ***********************************************/
-<<<<<<< HEAD
     int coinToss = rand()%10;
     if (coinToss == 0) {
         LOGGER_WRN << "YOU ARE UNLUCKY, SABOTAGING XRD READ!!!!" << std::endl;
         readCount = -1;
     } else {
         LOGGER_WRN << "YOU DODGED A BULLET, NO SABOTAGE THIS TIME!!" << std::endl;
-=======
-    int coinToss = rand()%2;
-    if (coinToss == 0) {
-        std::cout << "DBG: YOU DODGED A BULLET, NO SABOTAGE THIS TIME!!" << std::endl;
-    } else {
-        std::cout << "DBG: YOU ARE UNLUCKY, SABOTAGING XRD READ!!!!" << std::endl;
-        readCount = -1;
->>>>>>> 5f996fb6
     }
     /*************************************************/
 #endif
@@ -332,17 +289,10 @@
 
 long long qMaster::xrdWrite(int fildes, const void *buf,
                             unsigned long long nbyte) {
-<<<<<<< HEAD
     std::string s;
     s.assign(static_cast<const char*>(buf), nbyte);
     LOGGER_DBG << "xrd write (" <<  fildes << ") \""
                << s << "\"" << std::endl;
-=======
-    // std::string s;
-    // s.assign(static_cast<const char*>(buf), nbyte);
-    // std::cout << "xrd write (" <<  fildes << ") \""
-    // 	      << s << "\"" << std::endl;
->>>>>>> 5f996fb6
     QSM_TIMESTART("Write", fildes);
     long long res = XrdPosixXrootd::Write(fildes, buf, nbyte);
     QSM_TIMESTOP("Write", fildes);
@@ -351,11 +301,7 @@
     /*************************************************
      * TEST FAILURE MODE: Writing query result fails.
      * ***********************************************/
-<<<<<<< HEAD
     LOGGER_WRN << "SABOTAGING XRD WRITE!!!!" << std::endl;
-=======
-    std::cout << "DBG: SABOTAGING XRD WRITE!!!!" << std::endl;
->>>>>>> 5f996fb6
     res = -1;
     /*************************************************/
 #endif
