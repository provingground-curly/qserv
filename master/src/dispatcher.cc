// -*- LSST-C++ -*-

/* 
 * LSST Data Management System
 * Copyright 2008, 2009, 2010 LSST Corporation.
 * 
 * This product includes software developed by the
 * LSST Project (http://www.lsst.org/).
 *
 * This program is free software: you can redistribute it and/or modify
 * it under the terms of the GNU General Public License as published by
 * the Free Software Foundation, either version 3 of the License, or
 * (at your option) any later version.
 * 
 * This program is distributed in the hope that it will be useful,
 * but WITHOUT ANY WARRANTY; without even the implied warranty of
 * MERCHANTABILITY or FITNESS FOR A PARTICULAR PURPOSE.  See the
 * GNU General Public License for more details.
 * 
 * You should have received a copy of the LSST License Statement and 
 * the GNU General Public License along with this program.  If not, 
 * see <http://www.lsstcorp.org/LegalNotices/>.
 */
// See dispatcher.h 

#include "lsst/qserv/master/xrdfile.h"
#include "lsst/qserv/master/dispatcher.h"
#include "lsst/qserv/master/thread.h"
#include "lsst/qserv/master/xrootd.h"
#include "lsst/qserv/master/SessionManagerAsync.h"
#include "lsst/qserv/master/AsyncQueryManager.h"
#include "lsst/qserv/QservPath.hh"

namespace qMaster = lsst::qserv::master;

namespace {

    // Deprecated
    qMaster::QueryManager& getManager(int session) {
        // Singleton for now. //
        static boost::shared_ptr<qMaster::QueryManager> qm;
        if(qm.get() == NULL) {
            qm = boost::make_shared<qMaster::QueryManager>();
        }
        return *qm;
    }
}

void qMaster::initDispatcher() {
    xrdInit();
}

/// @param session Int for the session (the top-level query)
/// @param chunk Chunk number within this session (query)
/// @param str Query string (c-string)
/// @param len Query string length
/// @param savePath File path (with name) which will store the result (file, not dir)
/// @return a token identifying the session
int qMaster::submitQuery(int session, int chunk, char* str, int len, 
                         char* savePath, std::string const& resultName) {
    TransactionSpec t;
    AsyncQueryManager& qm = getAsyncManager(session);
    std::string const hp = qm.getXrootdHostPort();
    t.chunkId = chunk;
    t.query = std::string(str, len);
    t.bufferSize = 8192000;
    t.path = qMaster::makeUrl(hp.c_str(), "query", chunk);
    t.savePath = savePath;
    return submitQuery(session, TransactionSpec(t), resultName);
}

/// @param session Int for the session (the top-level query)
/// @param chunk Chunk number within this session (query)
/// @param str Query string (c-string)
/// @param len Query string length
/// @param savePath File path (with name) which will store the result (file, not dir)
/// @return a token identifying the session
int qMaster::submitQueryMsg(int session, char* dbName, int chunk,
                            char* str, int len, 
                            char* savePath, std::string const& resultName) {
    // Most dbName, chunk, resultName can be derived from msg, 
    // but we avoid unpacking it here.  Not sure how safe it is to
    // pass a python Protobuf msg through SWIG for use in c++.
    TransactionSpec t;
    AsyncQueryManager& qm = getAsyncManager(session);
    std::string const hp = qm.getXrootdHostPort();
    QservPath qp;
    qp.setAsCquery(dbName, chunk);
    std::string path=qp.path();
    t.chunkId = chunk;
    t.query = std::string(str, len);
    t.bufferSize = 8192000;
    t.path = qMaster::makeUrl(hp.c_str(), qp.path());
    t.savePath = savePath;
    return submitQuery(session, TransactionSpec(t), resultName);    
}

int qMaster::submitQuery(int session, qMaster::TransactionSpec const& s, 
                         std::string const& resultName) {
    int queryId = 0;
#if 1
    AsyncQueryManager& qm = getAsyncManager(session);
    qm.add(s, resultName); 
    //std::cout << "Dispatcher added  " << s.chunkId << std::endl;
#else
    QueryManager& qm = getManager(session);
    qm.add(s); 
#endif
    /* queryId = */ 
    return queryId;
}

qMaster::QueryState qMaster::joinQuery(int session, int id) {
    // Block until specific query id completes.
#if 1
    //AsyncQueryManager& qm = getAsyncManager(session);
#else
    //QueryManager& qm = getManager(session);
#endif
    //qm.join(id);
    //qm.status(id); // get status
    // If error, report
    return UNKNOWN; // FIXME: convert status to querystate.
}

qMaster::QueryState qMaster::tryJoinQuery(int session, int id) {
#if 0 // Not implemented yet
    // Just get the status and return it.
#if 1
    AsyncQueryManager& qm = getAsyncManager(session);
#else
    QueryManager& qm = getManager(session);
#endif
    if(qm.tryJoin(id)) {
        return SUCCESS; 
    } else {
        return ERROR;
    }   
#endif
    // FIXME...consider dropping this.
    // need return val.
    return UNKNOWN;
}

struct mergeStatus {
    mergeStatus(bool& success, bool shouldPrint_=false, int firstN_=5) 
        : isSuccessful(success), shouldPrint(shouldPrint_), 
          firstN(firstN_) {
        isSuccessful = true;
    }
    void operator() (qMaster::AsyncQueryManager::Result const& x) { 
        if(!x.second.isSuccessful()) {
            if(shouldPrint || (firstN > 0)) {
                std::cout << "Chunk " << x.first << " error " << std::endl
                          << "open: " << x.second.open 
                          << " qWrite: " << x.second.queryWrite 
                          << " read: " << x.second.read 
                          << " lWrite: " << x.second.localWrite << std::endl;
                --firstN;
            }
            isSuccessful = false;
        } else {
            if(shouldPrint) {
                std::cout << "Chunk " << x.first << " OK ("
                          << x.second.localWrite << ")\t";
            }
        }
    }
    bool& isSuccessful;
    bool shouldPrint;
    int firstN;
};

void qMaster::pauseReadTrans(int session) {
    AsyncQueryManager& qm = getAsyncManager(session);
    qm.pauseReadTrans();
}

void qMaster::resumeReadTrans(int session) {
    AsyncQueryManager& qm = getAsyncManager(session);
    qm.resumeReadTrans();
}

qMaster::QueryState qMaster::joinSession(int session) {
    AsyncQueryManager& qm = getAsyncManager(session);
    qm.joinEverything();
    AsyncQueryManager::ResultDeque const& d = qm.getFinalState();
    bool successful;
    std::for_each(d.begin(), d.end(), mergeStatus(successful));
    
    if(successful) {
        std::cout << "Joined everything (success)" << std::endl;
        return SUCCESS;
    } else {
        std::cout << "Joined everything (failure!)" << std::endl;
        return ERROR;
    }
}

std::string const& 
qMaster::getQueryStateString(QueryState const& qs) {
    static const std::string unknown("unknown");
    static const std::string waiting("waiting");
    static const std::string dispatched("dispatched");
    static const std::string success("success");
    static const std::string error("error");
    switch(qs) {
    case UNKNOWN:
        return unknown;
    case WAITING:
        return waiting;
    case DISPATCHED:
        return dispatched;
    case SUCCESS:
        return success;
    case ERROR:
        return error;
    default:
        return unknown;
    }
}

std::string
qMaster::getErrorDesc(int session) {

    class _ErrMsgStr_ {
    public:
        _ErrMsgStr_(const std::string& name): _name(name) {}
            
        void add(int x) { 
            if (_ss.str().length() == 0) {
                _ss << _name << " failed for chunk(s):";
            }
            _ss << ' ' << x;
        }
        std::string toString() {
            return _ss.str();
        }
    private:
        const std::string _name;
        std::stringstream _ss;
    };    
    
    std::stringstream ss;
    AsyncQueryManager& qm = getAsyncManager(session);
    AsyncQueryManager::ResultDeque const& d = qm.getFinalState();
    AsyncQueryManager::ResultDequeCItr itr;
    _ErrMsgStr_ openV("open");
    _ErrMsgStr_ qwrtV("queryWrite");
    _ErrMsgStr_ readV("read");
    _ErrMsgStr_ lwrtV("localWrite");

    for (itr=d.begin() ; itr!=d.end(); ++itr) {
        if (itr->second.open <= 0) {
            openV.add(itr->first);
        } else if (itr->second.queryWrite <= 0) {
            qwrtV.add(itr->first);
        } else if (itr->second.read < 0) {
            readV.add(itr->first);
        } else if (itr->second.localWrite <= 0) {
            lwrtV.add(itr->first);
        }
    }
    // Handle open, write, read errors first. If we have 
    // any of these errors, we will get localWrite errors 
    // for every chunk, because we are not writing result, 
    // so don't bother reporting them.
    ss << openV.toString();
    ss << qwrtV.toString();
    ss << readV.toString();
    if (ss.str().empty()) {
        ss << lwrtV.toString();
    }
    return ss.str();
}

int qMaster::newSession(std::map<std::string,std::string> const& config) {
    AsyncQueryManager::Ptr m = 
        boost::make_shared<qMaster::AsyncQueryManager>(config);
    int id = getSessionManagerAsync().newSession(m);
    return id;
}

void qMaster::configureSessionMerger(int session, TableMergerConfig const& c) {
    getAsyncManager(session).configureMerger(c);    
}

std::string qMaster::getSessionResultName(int session) {
    return getAsyncManager(session).getMergeResultName();
}

void qMaster::discardSession(int session) {
<<<<<<< HEAD
    getSessionManager().discardSession(session);
=======
    getSessionManagerAsync().discardSession(session);
    return; 
>>>>>>> bae6560d
}

qMaster::XrdTransResult qMaster::getQueryResult(int session, int chunk) {
    return XrdTransResult();    // FIXME
}<|MERGE_RESOLUTION|>--- conflicted
+++ resolved
@@ -290,12 +290,7 @@
 }
 
 void qMaster::discardSession(int session) {
-<<<<<<< HEAD
-    getSessionManager().discardSession(session);
-=======
     getSessionManagerAsync().discardSession(session);
-    return; 
->>>>>>> bae6560d
 }
 
 qMaster::XrdTransResult qMaster::getQueryResult(int session, int chunk) {
