--- conflicted
+++ resolved
@@ -60,7 +60,6 @@
 
 namespace qMaster = lsst::qserv::master;
 
-<<<<<<< HEAD
 using lsst::qserv::master::SessionManager;
 typedef SessionManager<qMaster::AsyncQueryManager::Ptr> SessionMgr;
 typedef boost::shared_ptr<SessionMgr> SessionMgrPtr;
@@ -100,19 +99,6 @@
     std::stringstream ss;
     ss << dir << "/" << sessionId << "_" << chunkId << "_" << seq;
     return ss.str();
-=======
-namespace {
-
-    // Deprecated
-    qMaster::QueryManager& getManager(int session) {
-        // Singleton for now. //
-        static boost::shared_ptr<qMaster::QueryManager> qm;
-        if(qm.get() == NULL) {
-            qm = boost::make_shared<qMaster::QueryManager>();
-        }
-        return *qm;
-    }
->>>>>>> fa891151
 }
 
 class TmpTableName {
