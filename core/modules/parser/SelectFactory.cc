--- conflicted
+++ resolved
@@ -259,12 +259,7 @@
     vt = query::ValueFactor::newStarFactor(tableName);
     _valueExprList->push_back(query::ValueExpr::newSimple(vt));
 }
-<<<<<<< HEAD
-
-}}} // namespace lsst::qserv::parser
-=======
+
 #endif
-//=======
-//>>>>>>> 1e80951... master: First pass support of <t1> JOIN <t2> ... syntax; minor cleanup.:master/src/SelectFactory.cc
-}}} // lsst::qserv::master
->>>>>>> f931de6c
+
+}}} // namespace lsst::qserv::parser