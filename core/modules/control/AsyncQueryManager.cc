/*
 * LSST Data Management System
 * Copyright 2008-2013 LSST Corporation.
 *
 * This product includes software developed by the
 * LSST Project (http://www.lsst.org/).
 *
 * This program is free software: you can redistribute it and/or modify
 * it under the terms of the GNU General Public License as published by
 * the Free Software Foundation, either version 3 of the License, or
 * (at your option) any later version.
 *
 * This program is distributed in the hope that it will be useful,
 * but WITHOUT ANY WARRANTY; without even the implied warranty of
 * MERCHANTABILITY or FITNESS FOR A PARTICULAR PURPOSE.  See the
 * GNU General Public License for more details.
 *
 * You should have received a copy of the LSST License Statement and
 * the GNU General Public License along with this program.  If not,
 * see <http://www.lsstcorp.org/LegalNotices/>.
 */

/**
  * @file AsyncQueryManager.cc
  *
  * @brief AsyncQueryManager: Manages/dispatches individual chunk
  * queries, waits for their completions, collects results, and
  * invokes result merging. Initiates query squashing when faults are
  * detected.  "Async" refers to the use of asynchronous xrootd client
  * API, which required some state management and liberal use of
  * callbacks.
  *
  * @author Daniel L. Wang, SLAC
  */
#include <iostream>

#include <boost/format.hpp>
#include <boost/make_shared.hpp>
#include "boost/date_time/posix_time/posix_time_types.hpp"

#include "control/AsyncQueryManager.h"
#include "css/Facade.h"
#include "qdisp/ChunkQuery.h"
#include "log/Logger.h"
#include "qdisp/MessageStore.h"
#include "log/msgCode.h"
#include "merger/TableMerger.h"
#include "util/Timer.h"
#include "qproc/QuerySession.h"
#include "util/WorkQueue.h"
#include "xrdc/PacketIter.h"

// Namespace modifiers
using boost::make_shared;

namespace lsst {
namespace qserv {
namespace master {

// Local Helpers --------------------------------------------------
namespace {

// TODO(smm): These should be created elsewhere, and the thread counts
//            should come from a configuration file.
static DynamicWorkQueue globalReadQueue(25, 5, 50, 0);
static DynamicWorkQueue globalWriteQueue(50, 2, 60, 0);

// Doctors the query path to specify the async path.
// Modifies the string in-place.
void doctorQueryPath(std::string& path) {
    std::string::size_type pos;
    std::string before("/query/");
    std::string after("/query2/");

    pos = path.find(before);
    if(pos != std::string::npos) {
        path.replace(pos, before.size(), after);
    } // Otherwise, don't doctor.
}

}

////////////////////////////////////////////////////////////
// AsyncQueryManager nested classes
////////////////////////////////////////////////////////////

class AsyncQueryManager::printQueryMapValue {
public:
    printQueryMapValue(std::ostream& os_) : os(os_) {}
    void operator()(QueryMap::value_type const& qv) {
        os << "Query with id=" << qv.first;
        os << ": ";
        if(qv.second.first) {
            os << qv.second.first->getDesc();
        } else {
            os << "(NULL)";
        }
        os << ", " << qv.second.second << std::endl;
    }
    std::ostream& os;
};

class AsyncQueryManager::squashQuery {
public:
    squashQuery(boost::mutex& mutex_, QueryMap& queries_)
        :mutex(mutex_), queries(queries_) {}
    void operator()(QueryMap::value_type const& qv) {
        boost::shared_ptr<ChunkQuery> cq = qv.second.first;
        if(!cq.get()) return;
        {
            boost::unique_lock<boost::mutex> lock(mutex);
            QueryMap::iterator i = queries.find(qv.first);
            if(i != queries.end()) {
                cq = i->second.first; // Get the shared version.
                if(!cq.get()) {
                    //qv.second.first.reset(); // Erase ours too.
                    return;
                }
                //idInProgress = i->first;
            }
        }
        // Query may have been completed, and its memory freed,
        // but still exist briefly before it is deleted from the map.
        Timer t;
        t.start();
        cq->requestSquash();
        t.stop();
        LOGGER_INF << "qSquash " << t << std::endl;
    }
    boost::mutex& mutex;
    QueryMap& queries;
};

////////////////////////////////////////////////////////////
// AsyncQueryManager
////////////////////////////////////////////////////////////
int AsyncQueryManager::add(TransactionSpec const& t,
                           std::string const& resultName) {
    LOGGER_DBG << "EXECUTING AsyncQueryManager::add(TransactionSpec, "
               << resultName << ")" << std::endl;
    int id = t.chunkId;
    // Use chunkId as id, and assume that it will be unique for the
    // AsyncQueryManager instance.
    if(id == -1) {
        id = _getNextId();
    }
    if(t.isNull() || _isExecFaulty) {
        // If empty spec or fault already detected, refuse to run.
        return -1;
    }
    TransactionSpec ts(t);

    doctorQueryPath(ts.path);
    QuerySpec qs(boost::make_shared<ChunkQuery>(ts, id, this),
                 resultName);
    {
        boost::lock_guard<boost::mutex> lock(_queriesMutex);
        _queries[id] = qs;
        ++_queryCount;
    }
    std::string msg = std::string("Query Added: url=") + ts.path + ", savePath=" + ts.savePath;
    getMessageStore()->addMessage(id, MSG_MGR_ADD, msg);
    LOGGER_INF << "Added query id=" << id << " url=" << ts.path
               << " with save " << ts.savePath << "\n";
    qs.first->run();
    return id;
}

void AsyncQueryManager::finalizeQuery(int id,
                                      XrdTransResult r,
                                      bool aborted) {
    std::stringstream ss;
    Timer t1;
    t1.start();
    /// Finalize a query.
    /// Note that all parameters should be copies and not const references.
    /// We delete the ChunkQuery (the caller) here, so a ref would be invalid.
    std::string dumpFile;
    std::string tableName;
    int dumpSize;
    LOGGER_DBG << "finalizing. read=" << r.read << " and status is "
               << (aborted ? "ABORTED" : "okay") << std::endl;
    LOGGER_DBG << ((void*)this) << "Finalizing query (" << id << ")" << std::endl;
    if((!aborted) && (r.open >= 0) && (r.queryWrite >= 0)
       && (r.read >= 0)) {
        Timer t2;
        t2.start();
        boost::shared_ptr<PacketIter> resIter;
        { // Lock scope for reading
            boost::lock_guard<boost::mutex> lock(_queriesMutex);
            QuerySpec& s = _queries[id];
            // Set resIter equal to PacketIter associated with ChunkQuery.
            resIter = s.first->getResultIter();
            dumpFile = s.first->getSavePath();
            dumpSize = s.first->getSaveSize();
            tableName = s.second;
            //assert(r.localWrite == dumpSize); // not valid when using iter
            s.first.reset(); // clear out chunkquery.
        }
        // Lock-free merge
        if(resIter) {
            _addNewResult(id, resIter, tableName);
        } else {
            _addNewResult(id, dumpSize, dumpFile, tableName);
        }
        // Erase right before notifying.
        t2.stop();
        ss << id << " QmFinalizeMerge " << t2 << std::endl;
        getMessageStore()->addMessage(id, MSG_MERGED, "Results Merged.");
    } // end if
    else {
        Timer t2e;
        t2e.start();
        if(!aborted) {
            _isExecFaulty = true;
            LOGGER_INF << "Requesting squash " << id
                       << " because open=" << r.open
                       << " queryWrite=" << r.queryWrite
                       << " read=" << r.read << std::endl;
            _squashExecution();
            LOGGER_INF << " Skipped merge (read failed for id="
                       << id << ")" << std::endl;
        }
        t2e.stop();
        ss << id << " QmFinalizeError " << t2e << std::endl;
    }
    Timer t3;
    t3.start();
    {
        boost::lock_guard<boost::mutex> lock(_resultsMutex);
        _results.push_back(Result(id,r));
        if(aborted) ++_squashCount; // Borrow result mutex to protect counter.
        { // Lock again to erase.
            Timer t2e1;
            t2e1.start();
            boost::lock_guard<boost::mutex> lock(_queriesMutex);
            _queries.erase(id);
            if(_queries.empty()) _queriesEmpty.notify_all();
            t2e1.stop();
            ss << id << " QmFinalizeErase " << t2e1 << std::endl;
            getMessageStore()->addMessage(id, MSG_ERASED, "Query Resources Erased.");
        }
    }
    t3.stop();
    ss << id << " QmFinalizeResult " << t3 << std::endl;
    LOGGER_DBG << (void*)this << " Done finalizing query (" << id << ")" << std::endl;
    t1.stop();
    ss << id << " QmFinalize " << t1 << std::endl;
    LOGGER_INF << ss.str();
    getMessageStore()->addMessage(id, MSG_FINALIZED, "Query Finalized.");
}

// FIXME: With squashing, we should be able to return the result earlier.
// So, clients will call joinResult(), to get the result, and let a reaper
// thread call joinEverything, since that ensures that this object has
// ceased activity and can recycle resources.
// This is a performance optimization.
void AsyncQueryManager::joinEverything() {
    boost::unique_lock<boost::mutex> lock(_queriesMutex);
    int lastCount = -1;
    int count;
    int moreDetailThreshold = 5;
    int complainCount = 0;
    _printState(LOG_STRM(Debug));
    while(!_queries.empty()) {
        count = _queries.size();
        if(count != lastCount) {
            LOGGER_INF << "Still " << count << " in flight." << std::endl;
            count = lastCount;
            ++complainCount;
            if(complainCount > moreDetailThreshold) {
                _printState(LOG_STRM(Warning));
                complainCount = 0;
            }
        }
        _queriesEmpty.timed_wait(lock, boost::posix_time::seconds(5));
    }
    _merger->finalize();
    _merger.reset();
    LOGGER_INF << "Query finish. " << _queryCount << " dispatched." << std::endl;
}

void AsyncQueryManager::configureMerger(TableMergerConfig const& c) {

    _merger = boost::make_shared<TableMerger>(c);
}

void AsyncQueryManager::configureMerger(MergeFixup const& m,
                                        std::string const& resultTable) {
    // Can we configure the merger without involving settings
    // from the python layer? Historically, the Python layer was
    // needed to generate the merging SQL statements, but we are now
    // creating them without Python.
    std::string mysqlBin="obsolete";
    std::string dropMem;
    TableMergerConfig cfg(_resultDbDb,  // cfg result db
                          resultTable, // cfg resultname
                          m, // merge fixup obj
                          _resultDbUser, // result db credentials
                          _resultDbSocket, // result db credentials
                          mysqlBin,  // Obsolete
                          dropMem // cfg
        );
    _merger = boost::make_shared<TableMerger>(cfg);
}

std::string AsyncQueryManager::getMergeResultName() const {
    if(_merger.get()) {
        return _merger->getTargetTable();
    }
    return std::string();
}

void AsyncQueryManager::addToReadQueue(DynamicWorkQueue::Callable * callable) {
    globalReadQueue.add(this, callable);
}

void AsyncQueryManager::addToWriteQueue(DynamicWorkQueue::Callable * callable) {
    globalWriteQueue.add(this, callable);
}

boost::shared_ptr<MessageStore> AsyncQueryManager::getMessageStore() {
    if (!_messageStore) {
        // Lazy instantiation of MessageStore.
        _messageStore = boost::make_shared<MessageStore>();
    }
    return _messageStore;
}

////////////////////////////////////////////////////////////////////////
// private: ////////////////////////////////////////////////////////////
////////////////////////////////////////////////////////////////////////

inline int coerceInt(std::string const& s, int defaultValue) {
    try {
        std::istringstream ss(s);
        int output;
        ss >> output;
        return output;
    } catch (...) {
        return defaultValue;
    }
}
inline std::string getConfigElement(std::map<std::string,
                                             std::string> const& cfg,
                                    std::string const& key,
                                    std::string const& errorMsg,
                                    std::string const& defaultValue) {
    std::map<std::string,std::string>::const_iterator i = cfg.find(key);
    if(i != cfg.end()) {
        return i->second;
    } else {
        LOGGER_ERR << errorMsg << std::endl;
        return defaultValue;
    }
}

void AsyncQueryManager::_readConfig(std::map<std::string,
                                    std::string> const& cfg) {
    /// localhost:1094 is the most reasonable default, even though it is
    /// the wrong choice for all but small developer installations.
    _xrootdHostPort = getConfigElement(
        cfg, "frontend.xrootd",
        "WARNING! No xrootd spec. Using localhost:1094",
        "localhost:1094");
    _scratchPath =  getConfigElement(
        cfg, "frontend.scratch_path",
        "Error, no scratch path found. Using /tmp.",
        "/tmp");
    // This should be overriden by the installer properly.
    _resultDbSocket =  getConfigElement(
        cfg, "resultdb.unix_socket",
        "Error, resultdb.unix_socket not found. Using /u1/local/mysql.sock.",
        "/u1/local/mysql.sock");
    _resultDbUser =  getConfigElement(
        cfg, "resultdb.user",
        "Error, resultdb.user not found. Using qsmaster.",
        "qsmaster");
    _resultDbDb =  getConfigElement(
        cfg, "resultdb.db",
        "Error, resultdb.db not found. Using qservResult.",
        "qservResult");

<<<<<<< HEAD
=======
    std::string cssTech = getConfigElement(
        cfg, "css.technology",
        "Error, css.technology not found.",
        "invalid");
>>>>>>> 3825584e
    std::string cssConn = getConfigElement(
        cfg, "css.connection",
        "Error, css.connection not found.",
        "");
<<<<<<< HEAD
    std::string cssTechnology = getConfigElement(
        cfg, "css.technology",
        "Error, css.technology not found.",
        "invalid");
    if (cssTechnology == "zoo") {
        std::cout << "Initializing zookeeper-based css, with " 
                  << cssConn << std::endl;
        boost::shared_ptr<css::Facade> cssFPtr(new css::Facade(cssConn));
        _qSession.reset(new QuerySession(cssFPtr));
    } else if (cssTechnology == "mem") {
        std::cout << "Initializing memory-based css, with " 
                  << cssConn << std::endl;
        boost::shared_ptr<css::Facade> cssFPtr(new css::Facade(cssConn, true));
=======
    _initFacade(cssTech, cssConn);
}

void AsyncQueryManager::_initFacade(std::string const& cssTech, 
                                    std::string const& cssConn) {
    if (cssTech == "zoo") {
        LOGGER_INF << "Initializing zookeeper-based css, with " 
                   << cssConn << std::endl;
        
        boost::shared_ptr<css::Facade> cssFPtr(
            css::FacadeFactory::createZooFacade(cssConn));
        _qSession.reset(new QuerySession(cssFPtr));
    } else if (cssTech == "mem") {
        LOGGER_INF << "Initializing memory-based css, with " 
                   << cssConn << std::endl;
        boost::shared_ptr<css::Facade> cssFPtr(
            css::FacadeFactory::createMemFacade(cssConn));
>>>>>>> 3825584e
        _qSession.reset(new QuerySession(cssFPtr));
    } else {
        LOGGER_ERR << "Unable to determine css technology, check config file." 
                   << std::endl;
        // FIXME, throw proper exception here. See DM-278 in Jira
        // Also, make sure to validate the cssConn to the extend possible.
        throw std::invalid_argument(
                     "Unable to determine css technology, check config file..");
    }
}

void AsyncQueryManager::_addNewResult(int id, PacIterPtr pacIter,
                                      std::string const& tableName) {
    LOGGER_DBG << "EXECUTING AsyncQueryManager::_addNewResult(" << id
               << ", pacIter, " << tableName << ")" << std::endl;
    bool mergeResult = _merger->merge(pacIter, tableName);
    ssize_t sz = pacIter->getTotalSize();
    {
        boost::lock_guard<boost::mutex> lock(_totalSizeMutex);
        _totalSize += sz;
    }

    if(_shouldLimitResult && (_totalSize > _resultLimit)) {
        _squashRemaining();
    }
    if(!mergeResult) {
        TableMergerError e = _merger->getError();
        getMessageStore()->addMessage(id, e.errorCode != 0 ? -abs(e.errorCode) : -1,
                                      "Failed to merge results.");
        if(e.resultTooBig()) {
            _squashRemaining();
        }
    }
}

void AsyncQueryManager::_addNewResult(int id, ssize_t dumpSize,
                                      std::string const& dumpFile,
                                      std::string const& tableName) {
    if(dumpSize < 0) {
        throw std::invalid_argument("dumpSize < 0");
    }
    {
        boost::lock_guard<boost::mutex> lock(_totalSizeMutex);
        _totalSize += dumpSize;
    }

    if(_shouldLimitResult && (_totalSize > _resultLimit)) {
        _squashRemaining();
    }

    if(dumpSize > 0) {
        bool mergeResult = _merger->merge(dumpFile, tableName);
        int res = unlink(dumpFile.c_str()); // Hurry and delete dump file.
        if(0 != res) {
            LOGGER_ERR << "Error removing dumpFile " << dumpFile
                       << " errno=" << errno << std::endl;
        }
        if(!mergeResult) {
            TableMergerError e = _merger->getError();
            getMessageStore()->addMessage(id, e.errorCode != 0 ? -abs(e.errorCode) : -1,
                                          "Failed to merge results.");
            if(e.resultTooBig()) {
                _squashRemaining();
            }
        }
        LOGGER_DBG << "Merge of " << dumpFile << " into "
                   << tableName
                   << (mergeResult ? " OK----" : " FAIL====")
                   << std::endl;
    }
}

void AsyncQueryManager::_printState(std::ostream& os) {
    typedef std::map<int, boost::shared_ptr<ChunkQuery> > QueryMap;
    std::for_each(_queries.begin(), _queries.end(), printQueryMapValue(os));
}

void AsyncQueryManager::_squashExecution() {
    // Halt new query dispatches and cancel the ones in flight.
    // This attempts to save on resources and latency, once a query
    // fault is detected.

    if(_isSquashed) return;
    _isSquashed = true; // Mark before acquiring lock--faster.
    LOGGER_DBG << "Squash requested by "<<(void*)this << std::endl;
    Timer t;
    // Squashing is dependent on network latency and remote worker
    // responsiveness, so make a copy so others don't have to wait.
    std::vector<std::pair<int, QuerySpec> > myQueries;
    {
        boost::unique_lock<boost::mutex> lock(_queriesMutex);
        t.start();
        myQueries.resize(_queries.size());
        LOGGER_INF << "AsyncQM squashExec copy " <<  std::endl;
        std::copy(_queries.begin(), _queries.end(), myQueries.begin());
    }
    LOGGER_INF << "AsyncQM squashQueued" << std::endl;
    globalWriteQueue.cancelQueued(this);
    LOGGER_INF << "AsyncQM squashExec iteration " <<  std::endl;
    std::for_each(myQueries.begin(), myQueries.end(),
                  squashQuery(_queriesMutex, _queries));
    t.stop();
    LOGGER_INF << "AsyncQM squashExec " << t << std::endl;
    _isSquashed = true; // Ensure that flag wasn't trampled.

    getMessageStore()->addMessage(-1, MSG_EXEC_SQUASHED, "Query Execution Squashed.");
}

void AsyncQueryManager::_squashRemaining() {
    _squashExecution();  // Not sure if this is right. FIXME
}

}}} // namespace lsst::qserv::master
<|MERGE_RESOLUTION|>--- conflicted
+++ resolved
@@ -381,32 +381,14 @@
         "Error, resultdb.db not found. Using qservResult.",
         "qservResult");
 
-<<<<<<< HEAD
-=======
     std::string cssTech = getConfigElement(
         cfg, "css.technology",
         "Error, css.technology not found.",
         "invalid");
->>>>>>> 3825584e
     std::string cssConn = getConfigElement(
         cfg, "css.connection",
         "Error, css.connection not found.",
         "");
-<<<<<<< HEAD
-    std::string cssTechnology = getConfigElement(
-        cfg, "css.technology",
-        "Error, css.technology not found.",
-        "invalid");
-    if (cssTechnology == "zoo") {
-        std::cout << "Initializing zookeeper-based css, with " 
-                  << cssConn << std::endl;
-        boost::shared_ptr<css::Facade> cssFPtr(new css::Facade(cssConn));
-        _qSession.reset(new QuerySession(cssFPtr));
-    } else if (cssTechnology == "mem") {
-        std::cout << "Initializing memory-based css, with " 
-                  << cssConn << std::endl;
-        boost::shared_ptr<css::Facade> cssFPtr(new css::Facade(cssConn, true));
-=======
     _initFacade(cssTech, cssConn);
 }
 
@@ -424,7 +406,6 @@
                    << cssConn << std::endl;
         boost::shared_ptr<css::Facade> cssFPtr(
             css::FacadeFactory::createMemFacade(cssConn));
->>>>>>> 3825584e
         _qSession.reset(new QuerySession(cssFPtr));
     } else {
         LOGGER_ERR << "Unable to determine css technology, check config file." 
