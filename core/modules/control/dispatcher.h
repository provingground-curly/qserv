// -*- LSST-C++ -*-
/*
 * LSST Data Management System
 * Copyright 2009-2013 LSST Corporation.
 *
 * This product includes software developed by the
 * LSST Project (http://www.lsst.org/).
 *
 * This program is free software: you can redistribute it and/or modify
 * it under the terms of the GNU General Public License as published by
 * the Free Software Foundation, either version 3 of the License, or
 * (at your option) any later version.
 *
 * This program is distributed in the hope that it will be useful,
 * but WITHOUT ANY WARRANTY; without even the implied warranty of
 * MERCHANTABILITY or FITNESS FOR A PARTICULAR PURPOSE.  See the
 * GNU General Public License for more details.
 *
 * You should have received a copy of the LSST License Statement and
 * the GNU General Public License along with this program.  If not,
 * see <http://www.lsstcorp.org/LegalNotices/>.
 */
#ifndef LSST_QSERV_MASTER_DISPATCHER_H
#define LSST_QSERV_MASTER_DISPATCHER_H
/**
  * @file dispatcher.h
  *
  * @brief Main interface to be exported via SWIG for the
  * frontend's Python layer to initiate subqueries and join them.
   *
  * @author Daniel L. Wang, SLAC
  */
#include "util/common.h"
#include "query/Constraint.h"
#include "control/transaction.h"
<<<<<<< HEAD
#include "css/IntPair.h"
=======
#include "css/StripingParams.h"
>>>>>>> 3825584e
#include "xrdc/xrdfile.h"
#include "merger/TableMerger.h"

namespace lsst {
namespace qserv {
namespace master {

class ChunkSpec; // Forward

enum QueryState {UNKNOWN, WAITING, DISPATCHED, SUCCESS, ERROR};


int submitQuery(int session, lsst::qserv::master::TransactionSpec const& s,
                std::string const& resultName=std::string());

// Parser model 3:
/// Setup a query for execution.
void setupQuery(int session,
                std::string const& query,
                std::string const& resultTable);
/// @return error description
std::string const& getSessionError(int session);
/// @return discovered constraints in the query
lsst::qserv::master::ConstraintVec getConstraints(int session);
/// @return the dominant db for the query
std::string const& getDominantDb(int session);
/// @return number of stripes and substripes
<<<<<<< HEAD
lsst::qserv::css::IntPair getDbStriping(int session);
=======
lsst::qserv::css::StripingParams getDbStriping(int session);
>>>>>>> 3825584e
/// Add a chunk spec for execution
void addChunk(int session, lsst::qserv::master::ChunkSpec const& cs );
/// Dispatch all chunk queries for this query
void submitQuery3(int session);
// TODO: need pokes into running state for debugging.

QueryState joinSession(int session);
std::string const& getQueryStateString(QueryState const& qs);
std::string getErrorDesc(int session);
int newSession(std::map<std::string,std::string> const& cfg);
void configureSessionMerger(int session,
                            lsst::qserv::master::TableMergerConfig const& c);
void configureSessionMerger3(int session);
std::string getSessionResultName(int session);
void discardSession(int session);

}}} // namespace lsst::qserv:master
#endif // LSST_QSERV_MASTER_DISPATCHER_H<|MERGE_RESOLUTION|>--- conflicted
+++ resolved
@@ -33,11 +33,7 @@
 #include "util/common.h"
 #include "query/Constraint.h"
 #include "control/transaction.h"
-<<<<<<< HEAD
-#include "css/IntPair.h"
-=======
 #include "css/StripingParams.h"
->>>>>>> 3825584e
 #include "xrdc/xrdfile.h"
 #include "merger/TableMerger.h"
 
@@ -65,11 +61,7 @@
 /// @return the dominant db for the query
 std::string const& getDominantDb(int session);
 /// @return number of stripes and substripes
-<<<<<<< HEAD
-lsst::qserv::css::IntPair getDbStriping(int session);
-=======
 lsst::qserv::css::StripingParams getDbStriping(int session);
->>>>>>> 3825584e
 /// Add a chunk spec for execution
 void addChunk(int session, lsst::qserv::master::ChunkSpec const& cs );
 /// Dispatch all chunk queries for this query
